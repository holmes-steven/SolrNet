﻿#region license
// Copyright (c) 2007-2010 Mauricio Scheffer
// 
// Licensed under the Apache License, Version 2.0 (the "License");
// you may not use this file except in compliance with the License.
// You may obtain a copy of the License at
// 
//      http://www.apache.org/licenses/LICENSE-2.0
//  
// Unless required by applicable law or agreed to in writing, software
// distributed under the License is distributed on an "AS IS" BASIS,
// WITHOUT WARRANTIES OR CONDITIONS OF ANY KIND, either express or implied.
// See the License for the specific language governing permissions and
// limitations under the License.
#endregion

using System;
using System.Collections;
using System.Collections.Generic;
using MbUnit.Framework;
using Microsoft.Practices.ServiceLocation;
using SolrNet.Commands.Parameters;
using SolrNet.Impl;
using SolrNet.Tests.Utils;

namespace SolrNet.Tests.Integration.Sample {
    /// <summary>
    /// These tests run against the sample schema that comes with solr
    /// </summary>
    [TestFixture]
<<<<<<< HEAD
    [Ignore("This test requires an actual solr instance running")]
    public class Tests {
        private const string serverURL = "http://localhost:8983/solr";

=======
    [Category("Integration")]
    public class Tests {
        private const string serverURL = "http://localhost:8983/solr";


>>>>>>> 1b4becb5
        [FixtureSetUp]
        public void FixtureSetup() {
            Startup.Init<Product>(new LoggingConnection(new SolrConnection(serverURL)));
        }

<<<<<<< HEAD
=======
        [SetUp]
        public void Setup() {
            var solr = ServiceLocator.Current.GetInstance<ISolrOperations<Product>>();
            solr.Delete(SolrQuery.All).Commit();
        }

>>>>>>> 1b4becb5
        [Test]
        public void Add_then_query() {
            var p = new Product {
                Id = "SP2514N",
                Name = "Samsuñg SpinPoint P120 SP2514N - hárd drívè - 250 GB - ÁTÀ-133",
                // testing UTF
                Manufacturer = "Samsung Electronics Co. Ltd.",
                Categories = new[] {
                    "electronics",
                    "hard drive",
                },
                Features = new[] {
                    "7200RPM, 8MB cache, IDE Ultra ATA-133",
                    "NoiseGuard, SilentSeek technology, Fluid Dynamic Bearing (FDB) motor",
                    "áéíóúñç & two", // testing UTF
                    @"ÚóÁ⌠╒""ĥÛē…<>ܐóジャストシステムは、日本で初めてユニコードベースのワードプロセ ッサーを開発しました。このことにより、10年以上も前から、日本のコンピューターユーザーはユニコード、特に日中韓の統合漢 字の恩恵を享受してきました。ジャストシステムは現在、”xfy”というJava環境で稼働する 先進的なXML関連製品の世界市場への展開を積極的に推進していますが、ユニコードを基盤としているために、”xfy”は初めから国際化されているのです。ジャストシステムは、ユニコードの普遍的な思想とアーキテクチャに 感謝するとともに、その第5版の刊行を心から歓迎します",
                    @"control" + (char)0x07 + (char)0x01 + (char)0x0E +(char)0x1F + (char)0xFFFE, // testing control chars
                },
                Prices = new Dictionary<string, decimal> {
                    {"regular", 150m},
                    {"afterrebate", 100m},
                },
                Price = 92,
                Popularity = 6,
                InStock = true,
            };

            var solr = ServiceLocator.Current.GetInstance<ISolrOperations<Product>>();
            solr.Delete(SolrQuery.All)
                .AddWithBoost(p, 2.2)
                .Commit();
<<<<<<< HEAD
=======

>>>>>>> 1b4becb5
            solr.Query(new SolrQueryByField("name", @"3;Furniture"));
            var products = solr.Query(new SolrQueryByRange<decimal>("price", 10m, 100m).Boost(2));
            Assert.AreEqual(1, products.Count);
            Assert.AreEqual("SP2514N", products[0].Id);
            Assert.AreEqual(92m, products[0].Price);
            Assert.IsNotNull(products[0].Prices);
            Assert.AreEqual(2, products[0].Prices.Count);
            Assert.AreEqual(150m, products[0].Prices["regular"]);
            Assert.AreEqual(100m, products[0].Prices["afterrebate"]);
        }
<<<<<<< HEAD
        
        [Test]
        public void DeleteByIdAndOrQuery() {
            Add_then_query();
=======

        [Test]
        public void DeleteByIdAndOrQuery() {
>>>>>>> 1b4becb5
            var solr = ServiceLocator.Current.GetInstance<ISolrOperations<Product>>();

            #region Delete test data
            var products = new List<Product> 
            {
                    new Product
                    {
                        Id = "DEL12345",
                        Name = "Delete test product 1",
                        Manufacturer = "Acme ltd",
                        Categories = new[] {
                            "electronics",
                            "test products",
                        },
                        Features = new[] {
                            "feature 1",
                            "feature 2",
                        },
                        Prices = new Dictionary<string, decimal> {
                            {"regular", 150m},
                            {"afterrebate", 100m},
                        },
                        Price = 92,
                        Popularity = 6,
                        InStock = false,
                    },
                    new Product
                    {
                        Id = "DEL12346",
                        Name = "Delete test product 2",
                        Manufacturer = "Acme ltd",
                        Categories = new[] {
                            "electronics",
                            "test products",
                        },
                        Features = new[] {
                            "feature 1",
                            "feature 3",
                        },
                        Prices = new Dictionary<string, decimal> {
                            {"regular", 150m},
                            {"afterrebate", 100m},
                        },
                        Price = 92,
                        Popularity = 6,
                        InStock = false,
                    },
                    new Product
                    {
                        Id = "DEL12347",
                        Name = "Delete test product 3",
                        Manufacturer = "Acme ltd",
                        Categories = new[] {
                            "electronics",
                            "test products",
                        },
                        Features = new[] {
                            "feature 1",
                            "feature 3",
                        },
                        Prices = new Dictionary<string, decimal> {
                            {"regular", 150m},
                            {"afterrebate", 100m},
                        },
                        Price = 92,
                        Popularity = 6,
                        InStock = false,
                    }
            };
            #endregion

<<<<<<< HEAD
            var productsBeforeAddition = solr.Query(SolrQuery.All);
            solr.Add(products).Commit();
            var productsAfterAddition = solr.Query(SolrQuery.All);
            
            Assert.AreEqual(productsBeforeAddition.Count + products.Count, productsAfterAddition.Count);

            solr.Delete(new string[] { "DEL12345", "DEL12346" }, new SolrQueryByField("features", "feature 3")).Commit();
            var productsAfterDelete = solr.Query(SolrQuery.All);

            Assert.AreEqual(productsAfterAddition.Count - products.Count, productsAfterDelete.Count);
        }

=======
            solr.Add(products).Commit();
            
            solr.Delete(new[] { "DEL12345", "DEL12346" }, new SolrQueryByField("features", "feature 3")).Commit();
            var productsAfterDelete = solr.Query(SolrQuery.All);

            Assert.AreEqual(0, productsAfterDelete.Count);
        }
        
         
>>>>>>> 1b4becb5
        [Test]
        public void Highlighting() {
            Add_then_query();
            var solr = ServiceLocator.Current.GetInstance<ISolrBasicOperations<Product>>();
            var results = solr.Query(new SolrQueryByField("features", "noise"), new QueryOptions {
                Highlight = new HighlightingParameters {
                    Fields = new[] {"features"},
                }
            });
            Assert.IsNotNull(results.Highlights);
            Assert.AreEqual(1, results.Highlights.Count);
            foreach (var h in results.Highlights[results[0]]) {
                Console.WriteLine("{0}: {1}", h.Key, h.Value);
            }
        }

        [Test]
        public void DateFacet() {
            Add_then_query();
            var solr = ServiceLocator.Current.GetInstance<ISolrBasicOperations<Product>>();
            var results = solr.Query(SolrQuery.All, new QueryOptions {
                Rows = 0,
                Facet = new FacetParameters {
                    Queries = new[] {
                        new SolrFacetDateQuery("timestamp", DateTime.Now.AddHours(-1), DateTime.Now.AddHours(1), "+1DAY") {
                            HardEnd = true,
                            Other = new[] {FacetDateOther.After, FacetDateOther.Before}
                        },
                    }
                }
            });
            var dateFacetResult = results.FacetDates["timestamp"];
            Console.WriteLine(dateFacetResult.DateResults[0].Key);
            Console.WriteLine(dateFacetResult.DateResults[0].Value);
        }

        [Test]
        public void Ping() {
            var solr = ServiceLocator.Current.GetInstance<ISolrBasicOperations<Product>>();
            solr.Ping();
        }

        [Test]
        public void FilterQuery() {
            var solr = ServiceLocator.Current.GetInstance<ISolrBasicOperations<Product>>();
            var r = solr.Query(SolrQuery.All, new QueryOptions {
                FilterQueries = new[] {new SolrQueryByRange<string>("price", "4", "*"),}
            });
            foreach (var product in r) {
                Console.WriteLine(product.Id);
            }
        }

        [Test]
        public void SpellChecking() {
            var solr = ServiceLocator.Current.GetInstance<ISolrBasicOperations<Product>>();
            var r = solr.Query(new SolrQuery("hell untrasharp"), new QueryOptions {
                SpellCheck = new SpellCheckingParameters(),
            });
            Console.WriteLine("Products:");
            foreach (var product in r) {
                Console.WriteLine(product.Id);
            }
            Console.WriteLine();
            Console.WriteLine("Spell checking:");
            foreach (var sc in r.SpellChecking) {
                Console.WriteLine(sc.Query);
                foreach (var s in sc.Suggestions) {
                    Console.WriteLine(s);                    
                }
            }
        }

        [Test]
        public void RandomSorting() {
            var solr = ServiceLocator.Current.GetInstance<ISolrBasicOperations<Product>>();
            var results = solr.Query(SolrQuery.All, new QueryOptions {
                OrderBy = new[] {new RandomSortOrder("random")}
            });
            foreach (var r in results)
                Console.WriteLine(r.Manufacturer);
        }

        [Test]
        public void MoreLikeThis() {
<<<<<<< HEAD
=======
            Add_then_query();
>>>>>>> 1b4becb5
            var solr = ServiceLocator.Current.GetInstance<ISolrBasicOperations<Product>>();
            var results = solr.Query(new SolrQuery("apache"), new QueryOptions {
                MoreLikeThis = new MoreLikeThisParameters(new[] {"cat", "manu"}) {
                    MinDocFreq = 1,
                    MinTermFreq = 1,
                    //Count = 1,
                },
            });
            foreach (var r in results.SimilarResults) {
                Console.WriteLine("Similar documents to {0}", r.Key.Id);
                foreach (var similar in r.Value)
                    Console.WriteLine(similar.Id);
                Console.WriteLine();
            }
        }

        [Test]
        public void Stats() {
<<<<<<< HEAD
=======
            Add_then_query();
>>>>>>> 1b4becb5
            var solr = ServiceLocator.Current.GetInstance<ISolrBasicOperations<Product>>();
            var results = solr.Query(SolrQuery.All, new QueryOptions {
                Rows = 0,
                Stats = new StatsParameters {
                    Facets = new[] { "inStock" },
                    FieldsWithFacets = new Dictionary<string, ICollection<string>> {
                        {"popularity", new List<string> {"price"}}
                    }
                }
            });
            Assert.IsNotNull(results.Stats);
            foreach (var kv in results.Stats) {
                Console.WriteLine("Field {0}: ", kv.Key);
                DumpStats(kv.Value, 1);
            }
        }

        public void print(int tabs, string format, params object[] args) {
            Console.Write(new string('\t', tabs));
            Console.WriteLine(format, args);
        }

        public void DumpStats(StatsResult s, int tabs) {
            print(tabs, "Min: {0}", s.Min);
            print(tabs, "Max: {0}", s.Max);
            print(tabs, "Sum of squares: {0}", s.SumOfSquares);
            foreach (var f in s.FacetResults) {
                print(tabs, "Facet: {0}", f.Key);
                foreach (var fv in f.Value) {
                    print(tabs+1, "Facet value: {0}", fv.Key);
                    DumpStats(fv.Value, tabs+2);
                }
            }
        }

        [Test]
        public void LocalParams() {
<<<<<<< HEAD
=======
            Add_then_query();
>>>>>>> 1b4becb5
            var solr = ServiceLocator.Current.GetInstance<ISolrOperations<Product>>();
            var results = solr.Query(new LocalParams {{"q.op", "AND"}} + "solr ipod");
            Assert.AreEqual(0, results.Count);
        }

        [Test]
        public void LooseMapping() {
<<<<<<< HEAD
=======
            Add_then_query();
>>>>>>> 1b4becb5
            Startup.Init<Dictionary<string, object>>(new LoggingConnection(new SolrConnection(serverURL)));
            var solr = ServiceLocator.Current.GetInstance<ISolrOperations<Dictionary<string, object>>>();
            var results = solr.Query(SolrQuery.All);
            Assert.IsInstanceOfType<ArrayList>(results[0]["cat"]);
            Assert.IsInstanceOfType<string>(results[0]["id"]);
            Assert.IsInstanceOfType<bool>(results[0]["inStock"]);
            Assert.IsInstanceOfType<int>(results[0]["popularity"]);
            Assert.IsInstanceOfType<float>(results[0]["price"]);
            Assert.IsInstanceOfType<DateTime>(results[0]["timestamp"]);
            Assert.IsInstanceOfType<string>(((IList) results[0]["cat"])[0]);
            foreach (var r in results)
                foreach (var kv in r) {
                    Console.WriteLine("{0} ({1}): {2}", kv.Key, TypeOrNull(kv.Value), kv.Value);
                    if (kv.Value is IList) {
                        foreach (var e in (IList)kv.Value)
                            Console.WriteLine("\t{0} ({1})", e, TypeOrNull(e));
                    }
                }
        }
<<<<<<< HEAD

        [Test]
=======
        
        [Test]
        [Ignore("Registering the connection in the container causes a side effect.")]
>>>>>>> 1b4becb5
        public void LooseMappingAdd() {
            Startup.Init<Dictionary<string, object>>(new LoggingConnection(new SolrConnection(serverURL)));
            var solr = ServiceLocator.Current.GetInstance<ISolrOperations<Dictionary<string, object>>>();
            solr.Add(new Dictionary<string, object> {
                {"id", "id1234"},
                {"manu", "pepe"},
                {"popularity", 6},
            });
<<<<<<< HEAD
            
        }

=======
        }
        
>>>>>>> 1b4becb5
        public Type TypeOrNull(object o) {
            if (o == null)
                return null;
            return o.GetType();
        }
    }
}<|MERGE_RESOLUTION|>--- conflicted
+++ resolved
@@ -28,32 +28,22 @@
     /// These tests run against the sample schema that comes with solr
     /// </summary>
     [TestFixture]
-<<<<<<< HEAD
-    [Ignore("This test requires an actual solr instance running")]
-    public class Tests {
-        private const string serverURL = "http://localhost:8983/solr";
-
-=======
     [Category("Integration")]
     public class Tests {
         private const string serverURL = "http://localhost:8983/solr";
 
 
->>>>>>> 1b4becb5
         [FixtureSetUp]
         public void FixtureSetup() {
             Startup.Init<Product>(new LoggingConnection(new SolrConnection(serverURL)));
         }
 
-<<<<<<< HEAD
-=======
         [SetUp]
         public void Setup() {
             var solr = ServiceLocator.Current.GetInstance<ISolrOperations<Product>>();
             solr.Delete(SolrQuery.All).Commit();
         }
 
->>>>>>> 1b4becb5
         [Test]
         public void Add_then_query() {
             var p = new Product {
@@ -85,10 +75,7 @@
             solr.Delete(SolrQuery.All)
                 .AddWithBoost(p, 2.2)
                 .Commit();
-<<<<<<< HEAD
-=======
-
->>>>>>> 1b4becb5
+
             solr.Query(new SolrQueryByField("name", @"3;Furniture"));
             var products = solr.Query(new SolrQueryByRange<decimal>("price", 10m, 100m).Boost(2));
             Assert.AreEqual(1, products.Count);
@@ -99,16 +86,9 @@
             Assert.AreEqual(150m, products[0].Prices["regular"]);
             Assert.AreEqual(100m, products[0].Prices["afterrebate"]);
         }
-<<<<<<< HEAD
-        
+
         [Test]
         public void DeleteByIdAndOrQuery() {
-            Add_then_query();
-=======
-
-        [Test]
-        public void DeleteByIdAndOrQuery() {
->>>>>>> 1b4becb5
             var solr = ServiceLocator.Current.GetInstance<ISolrOperations<Product>>();
 
             #region Delete test data
@@ -180,20 +160,6 @@
             };
             #endregion
 
-<<<<<<< HEAD
-            var productsBeforeAddition = solr.Query(SolrQuery.All);
-            solr.Add(products).Commit();
-            var productsAfterAddition = solr.Query(SolrQuery.All);
-            
-            Assert.AreEqual(productsBeforeAddition.Count + products.Count, productsAfterAddition.Count);
-
-            solr.Delete(new string[] { "DEL12345", "DEL12346" }, new SolrQueryByField("features", "feature 3")).Commit();
-            var productsAfterDelete = solr.Query(SolrQuery.All);
-
-            Assert.AreEqual(productsAfterAddition.Count - products.Count, productsAfterDelete.Count);
-        }
-
-=======
             solr.Add(products).Commit();
             
             solr.Delete(new[] { "DEL12345", "DEL12346" }, new SolrQueryByField("features", "feature 3")).Commit();
@@ -203,7 +169,6 @@
         }
         
          
->>>>>>> 1b4becb5
         [Test]
         public void Highlighting() {
             Add_then_query();
@@ -289,10 +254,7 @@
 
         [Test]
         public void MoreLikeThis() {
-<<<<<<< HEAD
-=======
-            Add_then_query();
->>>>>>> 1b4becb5
+            Add_then_query();
             var solr = ServiceLocator.Current.GetInstance<ISolrBasicOperations<Product>>();
             var results = solr.Query(new SolrQuery("apache"), new QueryOptions {
                 MoreLikeThis = new MoreLikeThisParameters(new[] {"cat", "manu"}) {
@@ -311,10 +273,7 @@
 
         [Test]
         public void Stats() {
-<<<<<<< HEAD
-=======
-            Add_then_query();
->>>>>>> 1b4becb5
+            Add_then_query();
             var solr = ServiceLocator.Current.GetInstance<ISolrBasicOperations<Product>>();
             var results = solr.Query(SolrQuery.All, new QueryOptions {
                 Rows = 0,
@@ -352,10 +311,7 @@
 
         [Test]
         public void LocalParams() {
-<<<<<<< HEAD
-=======
-            Add_then_query();
->>>>>>> 1b4becb5
+            Add_then_query();
             var solr = ServiceLocator.Current.GetInstance<ISolrOperations<Product>>();
             var results = solr.Query(new LocalParams {{"q.op", "AND"}} + "solr ipod");
             Assert.AreEqual(0, results.Count);
@@ -363,10 +319,7 @@
 
         [Test]
         public void LooseMapping() {
-<<<<<<< HEAD
-=======
-            Add_then_query();
->>>>>>> 1b4becb5
+            Add_then_query();
             Startup.Init<Dictionary<string, object>>(new LoggingConnection(new SolrConnection(serverURL)));
             var solr = ServiceLocator.Current.GetInstance<ISolrOperations<Dictionary<string, object>>>();
             var results = solr.Query(SolrQuery.All);
@@ -386,14 +339,9 @@
                     }
                 }
         }
-<<<<<<< HEAD
-
-        [Test]
-=======
         
         [Test]
         [Ignore("Registering the connection in the container causes a side effect.")]
->>>>>>> 1b4becb5
         public void LooseMappingAdd() {
             Startup.Init<Dictionary<string, object>>(new LoggingConnection(new SolrConnection(serverURL)));
             var solr = ServiceLocator.Current.GetInstance<ISolrOperations<Dictionary<string, object>>>();
@@ -402,14 +350,8 @@
                 {"manu", "pepe"},
                 {"popularity", 6},
             });
-<<<<<<< HEAD
-            
-        }
-
-=======
         }
         
->>>>>>> 1b4becb5
         public Type TypeOrNull(object o) {
             if (o == null)
                 return null;
