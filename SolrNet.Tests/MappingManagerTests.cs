--- conflicted
+++ resolved
@@ -44,11 +44,7 @@
             mgr.Add(typeof (Entity).GetProperty("Id"), "id2");
             var fields = mgr.GetFields(typeof (Entity));
             Assert.AreEqual(1, fields.Count);
-<<<<<<< HEAD
-            Assert.AreEqual("id2", fields.First().Value);
-=======
             Assert.AreEqual("id2", fields.First().FieldName);
->>>>>>> 638b9aa0
         }
 
         [Test]
@@ -58,13 +54,8 @@
             mgr.Add(property, "id");
             mgr.SetUniqueKey(property);
             var key = mgr.GetUniqueKey(typeof (Entity));
-<<<<<<< HEAD
-            Assert.AreEqual(property, key.Key);
-            Assert.AreEqual("id", key.Value);
-=======
             Assert.AreEqual(property, key.Property);
             Assert.AreEqual("id", key.FieldName);
->>>>>>> 638b9aa0
         }
 
         [Test]
@@ -82,11 +73,7 @@
             mgr.Add(property);
             var fields = mgr.GetFields(typeof (Entity));
             Assert.AreEqual(1, fields.Count);
-<<<<<<< HEAD
-            Assert.AreEqual("Id", fields.First().Value);
-=======
             Assert.AreEqual("Id", fields.First().FieldName);
->>>>>>> 638b9aa0
         }
 
         [Test]
