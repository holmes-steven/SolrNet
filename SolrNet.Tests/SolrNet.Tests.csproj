﻿<?xml version="1.0" encoding="utf-8"?>
<Project DefaultTargets="Build" xmlns="http://schemas.microsoft.com/developer/msbuild/2003" ToolsVersion="4.0">
  <PropertyGroup>
    <Configuration Condition=" '$(Configuration)' == '' ">Debug</Configuration>
    <Platform Condition=" '$(Platform)' == '' ">AnyCPU</Platform>
    <ProductVersion>9.0.30729</ProductVersion>
    <SchemaVersion>2.0</SchemaVersion>
    <ProjectGuid>{F3FE6EF5-CF5C-4461-8691-4A498A463FD5}</ProjectGuid>
    <OutputType>Library</OutputType>
    <AppDesignerFolder>Properties</AppDesignerFolder>
    <RootNamespace>SolrNet.Tests</RootNamespace>
    <AssemblyName>SolrNet.Tests</AssemblyName>
    <FileUpgradeFlags>
    </FileUpgradeFlags>
    <OldToolsVersion>3.5</OldToolsVersion>
    <UpgradeBackupLocation>
    </UpgradeBackupLocation>
    <TargetFrameworkVersion>v3.5</TargetFrameworkVersion>
    <TargetFrameworkProfile />
    <PublishUrl>publish\</PublishUrl>
    <Install>true</Install>
    <InstallFrom>Disk</InstallFrom>
    <UpdateEnabled>false</UpdateEnabled>
    <UpdateMode>Foreground</UpdateMode>
    <UpdateInterval>7</UpdateInterval>
    <UpdateIntervalUnits>Days</UpdateIntervalUnits>
    <UpdatePeriodically>false</UpdatePeriodically>
    <UpdateRequired>false</UpdateRequired>
    <MapFileExtensions>true</MapFileExtensions>
    <ApplicationRevision>0</ApplicationRevision>
    <ApplicationVersion>1.0.0.%2a</ApplicationVersion>
    <IsWebBootstrapper>false</IsWebBootstrapper>
    <UseApplicationTrust>false</UseApplicationTrust>
    <BootstrapperEnabled>true</BootstrapperEnabled>
  </PropertyGroup>
  <PropertyGroup Condition=" '$(Configuration)|$(Platform)' == 'Debug|AnyCPU' ">
    <DebugSymbols>true</DebugSymbols>
    <DebugType>full</DebugType>
    <Optimize>false</Optimize>
    <OutputPath>bin\Debug\</OutputPath>
    <DefineConstants>DEBUG;TRACE</DefineConstants>
    <ErrorReport>prompt</ErrorReport>
    <WarningLevel>4</WarningLevel>
    <CodeAnalysisRuleSet>AllRules.ruleset</CodeAnalysisRuleSet>
  </PropertyGroup>
  <PropertyGroup Condition=" '$(Configuration)|$(Platform)' == 'Release|AnyCPU' ">
    <DebugType>pdbonly</DebugType>
    <Optimize>true</Optimize>
    <OutputPath>bin\Release\</OutputPath>
    <DefineConstants>TRACE</DefineConstants>
    <ErrorReport>prompt</ErrorReport>
    <WarningLevel>4</WarningLevel>
    <CodeAnalysisRuleSet>AllRules.ruleset</CodeAnalysisRuleSet>
  </PropertyGroup>
  <ItemGroup>
    <Reference Include="Castle.Core, Version=1.1.0.0, Culture=neutral, PublicKeyToken=407dd0808d44fbdc, processorArchitecture=MSIL">
      <SpecificVersion>False</SpecificVersion>
      <HintPath>..\lib\Castle.Core.dll</HintPath>
    </Reference>
    <Reference Include="Castle.Windsor, Version=2.0.0.0, Culture=neutral, PublicKeyToken=407dd0808d44fbdc, processorArchitecture=MSIL">
      <SpecificVersion>False</SpecificVersion>
      <HintPath>..\lib\Castle.Windsor.dll</HintPath>
    </Reference>
    <Reference Include="Gallio, Version=3.2.0.0, Culture=neutral, PublicKeyToken=eb9cfa67ee6ab36e, processorArchitecture=MSIL">
      <SpecificVersion>False</SpecificVersion>
      <HintPath>..\lib\Gallio.dll</HintPath>
    </Reference>
    <Reference Include="log4net">
      <Name>log4net</Name>
      <SpecificVersion>False</SpecificVersion>
      <HintPath>..\lib\log4net.dll</HintPath>
    </Reference>
    <Reference Include="MbUnit, Version=3.2.0.0, Culture=neutral, PublicKeyToken=eb9cfa67ee6ab36e, processorArchitecture=MSIL">
      <SpecificVersion>False</SpecificVersion>
      <HintPath>..\lib\MbUnit.dll</HintPath>
    </Reference>
    <Reference Include="Microsoft.Practices.ServiceLocation, Version=1.0.0.0, Culture=neutral, PublicKeyToken=31bf3856ad364e35, processorArchitecture=MSIL">
      <SpecificVersion>False</SpecificVersion>
      <HintPath>..\lib\Microsoft.Practices.ServiceLocation.dll</HintPath>
    </Reference>
    <Reference Include="Microsoft.VisualStudio.QualityTools.UnitTestFramework, Version=10.0.0.0, Culture=neutral, PublicKeyToken=b03f5f7f11d50a3a, processorArchitecture=MSIL" />
    <Reference Include="Rhino.Mocks">
      <HintPath>..\lib\Rhino.Mocks.dll</HintPath>
    </Reference>
    <Reference Include="System" />
    <Reference Include="System.Core">
      <RequiredTargetFramework>3.5</RequiredTargetFramework>
    </Reference>
    <Reference Include="System.Data" />
    <Reference Include="System.Web" />
    <Reference Include="System.Xml" />
    <Reference Include="System.Xml.Linq" />
  </ItemGroup>
  <ItemGroup>
    <Compile Include="AddCommandTests.cs" />
    <Compile Include="AllPropertiesMappingManagerTests.cs" />
    <Compile Include="AttributesMappingManagerTests.cs" />
    <Compile Include="CollapseResponseParserTests.cs" />
    <Compile Include="CollectionFieldSerializerTests.cs" />
    <Compile Include="CommitCommandTests.cs" />
    <Compile Include="CommonServiceLocatorTests.cs" />
    <Compile Include="DateTimeFieldParserTests.cs" />
    <Compile Include="GenericDictionaryFieldSerializerTests.cs" />
    <Compile Include="GetSchemaCommandTests.cs" />
    <Compile Include="InferringFieldParserTests.cs" />
    <Compile Include="DefaultFieldParserTests.cs" />
    <Compile Include="DeleteCommandTests.cs" />
    <Compile Include="ExceptionTests.cs" />
    <Compile Include="FieldParserTests.cs" />
    <Compile Include="FilterQueryTests.cs" />
    <Compile Include="HttpTests.cs" />
    <Compile Include="Integration.Sample\Product.cs" />
    <Compile Include="Integration.Sample\ProductLoose.cs" />
    <Compile Include="Integration.Sample\Tests.cs" />
    <Compile Include="IntegrationTests.cs" />
    <Compile Include="LocalParamsTests.cs" />
    <Compile Include="MappedPropertiesIsInSolrSchemaRuleTests.cs" />
    <Compile Include="MappingManagerTests.cs" />
    <Compile Include="MappingTypesAreCompatibleWithSolrTypesRuleTests.cs" />
    <Compile Include="MemoizingMappingManagerTests.cs" />
    <Compile Include="MockConnection.cs" />
    <Compile Include="MoreLikeThisTests.cs" />
    <Compile Include="MultivaluedMappedToCollectionRuleTests.cs" />
    <Compile Include="OperatorOverloadingTests.cs" />
    <Compile Include="OptimizeCommandTests.cs" />
    <Compile Include="RequiredFieldsAreMappedRuleTests.cs" />
<<<<<<< HEAD
    <Compile Include="ServiceLocatorTestCase.cs" />
=======
    <Compile Include="SolrDIHStatusParserTest.cs" />
>>>>>>> 70261502
    <Compile Include="SolrDictionarySerializerTests.cs" />
    <Compile Include="MappingValidatorTests.cs" />
    <Compile Include="SolrQuerySerializerStub.cs" />
    <Compile Include="SolrSchemaParserTests.cs" />
    <Compile Include="UniqueKeyMatchesMappingRuleTests.cs" />
    <Compile Include="Utils\CompressionUtils.cs" />
    <Compile Include="Utils\EmbeddedResource.cs" />
    <Compile Include="Utils\LoggingConnection.cs" />
    <Compile Include="Utils\Node.cs" />
    <Compile Include="Utils\ProfilerFacility.cs" />
    <Compile Include="Utils\ProfilerTests.cs" />
    <Compile Include="Utils\ProfilingContainer.cs" />
    <Compile Include="QueryOptionsTests.cs" />
    <Compile Include="RandomSortTests.cs" />
    <Compile Include="SolrDocumentSerializerTestsDocumentClasses.cs" />
    <Compile Include="SolrFacetDateQueryTests.cs" />
    <Compile Include="SolrQueryBoostTests.cs" />
    <Compile Include="SolrConnectionTests.cs" />
    <Compile Include="Properties\AssemblyInfo.cs" />
    <Compile Include="SolrDocumentSerializerTests.cs" />
    <Compile Include="SolrFacetFieldQueryTests.cs" />
    <Compile Include="SolrHasValueQueryTests.cs" />
    <Compile Include="SolrNotQueryTests.cs" />
    <Compile Include="SolrQueryExecuterTests.cs" />
    <Compile Include="SolrFieldExample.cs" />
    <Compile Include="SolrMultipleCriteriaQueryTests.cs" />
    <Compile Include="SolrOperationsTests.cs" />
    <Compile Include="SolrQueryByFieldTests.cs" />
    <Compile Include="SolrQueryByRangeTests.cs" />
    <Compile Include="SolrQueryInListTests.cs" />
    <Compile Include="SolrQueryResultsParserTests.cs" />
    <Compile Include="SolrQueryResultsParserTestsDocumentClasses.cs" />
    <Compile Include="SolrQueryResultsTests.cs" />
    <Compile Include="SolrQueryTests.cs" />
    <Compile Include="SolrServerTests.cs" />
    <Compile Include="SortOrderTests.cs" />
    <Compile Include="ThreadHelper.cs" />
    <Compile Include="TypeHelperTests.cs" />
  </ItemGroup>
  <ItemGroup>
    <ProjectReference Include="..\Castle.Facilities.SolrNetIntegration\Castle.Facilities.SolrNetIntegration.csproj">
      <Project>{0F21F5B6-5986-4301-B0F7-FD9800DB8091}</Project>
      <Name>Castle.Facilities.SolrNetIntegration</Name>
    </ProjectReference>
    <ProjectReference Include="..\HttpWebAdapters\HttpWebAdapters.csproj">
      <Project>{AE7D2A46-3F67-4986-B04B-7DCE79A549A5}</Project>
      <Name>HttpWebAdapters</Name>
    </ProjectReference>
    <ProjectReference Include="..\SolrNet\SolrNet.csproj">
      <Project>{CEEB8690-3E08-4440-B647-787A58E71CFA}</Project>
      <Name>SolrNet</Name>
    </ProjectReference>
  </ItemGroup>
  <ItemGroup>
    <None Include="App.config">
      <CopyToOutputDirectory>Always</CopyToOutputDirectory>
    </None>
  </ItemGroup>
  <ItemGroup>
    <EmbeddedResource Include="Resources\solrSchemaBasic.xml" />
    <EmbeddedResource Include="Resources\solrSchemaDefault.xml" />
    <EmbeddedResource Include="Resources\solrSchemaEmptyUniqueKey.xml" />
    <EmbeddedResource Include="Resources\solrSchemaNoUniqueKey.xml" />
    <EmbeddedResource Include="Resources\solrSchemaMappingTypes.xml" />
    <EmbeddedResource Include="Resources\solrSchemaMultiValuedName.xml" />
    <EmbeddedResource Include="Resources\responseWithHighlighting.xml" />
    <EmbeddedResource Include="Resources\responseWithHighlighting2.xml" />
    <EmbeddedResource Include="Resources\response.xml" />
    <EmbeddedResource Include="Resources\responseWithArrays.xml" />
    <EmbeddedResource Include="Resources\responseWithArraysSimple.xml" />
    <EmbeddedResource Include="Resources\responseWithDate.xml" />
    <EmbeddedResource Include="Resources\responseWithFacet.xml" />
    <EmbeddedResource Include="Resources\responseWithGuid.xml" />
    <EmbeddedResource Include="Resources\responseWithEnumAsInt.xml" />
    <EmbeddedResource Include="Resources\responseWithEnumAsString.xml" />
    <EmbeddedResource Include="Resources\responseWithDict.xml" />
    <EmbeddedResource Include="Resources\responseWithDictFloat.xml" />
    <EmbeddedResource Include="Resources\responseWithSpellChecking.xml" />
    <EmbeddedResource Include="Resources\responseWithMoreLikeThis.xml" />
    <EmbeddedResource Include="Resources\responseWithStats.xml" />
    <EmbeddedResource Include="Resources\partialResponseWithDateFacet.xml" />
    <EmbeddedResource Include="Resources\partialResponseWithDateFacetAndOther.xml" />
  </ItemGroup>
  <ItemGroup>
    <EmbeddedResource Include="Resources\collapseResponse.xml" />
  </ItemGroup>
  <ItemGroup>
    <EmbeddedResource Include="Resources\collapseResponse2.xml" />
  </ItemGroup>
  <ItemGroup>
    <BootstrapperPackage Include="Microsoft.Net.Client.3.5">
      <Visible>False</Visible>
      <ProductName>.NET Framework 3.5 SP1 Client Profile</ProductName>
      <Install>false</Install>
    </BootstrapperPackage>
    <BootstrapperPackage Include="Microsoft.Net.Framework.3.5.SP1">
      <Visible>False</Visible>
      <ProductName>.NET Framework 3.5 SP1</ProductName>
      <Install>true</Install>
    </BootstrapperPackage>
    <BootstrapperPackage Include="Microsoft.Windows.Installer.3.1">
      <Visible>False</Visible>
      <ProductName>Windows Installer 3.1</ProductName>
      <Install>true</Install>
    </BootstrapperPackage>
  </ItemGroup>
  <ItemGroup>
    <EmbeddedResource Include="Resources\solrDIHStatusBasic.xml" />
  </ItemGroup>
  <Import Project="$(MSBuildBinPath)\Microsoft.CSharp.targets" />
  <!-- To modify your build process, add your task inside one of the targets below and uncomment it. 
       Other similar extension points exist, see Microsoft.Common.targets.
  <Target Name="BeforeBuild">
  </Target>
  <Target Name="AfterBuild">
  </Target>
  -->
</Project><|MERGE_RESOLUTION|>--- conflicted
+++ resolved
@@ -1,249 +1,246 @@
-﻿<?xml version="1.0" encoding="utf-8"?>
-<Project DefaultTargets="Build" xmlns="http://schemas.microsoft.com/developer/msbuild/2003" ToolsVersion="4.0">
-  <PropertyGroup>
-    <Configuration Condition=" '$(Configuration)' == '' ">Debug</Configuration>
-    <Platform Condition=" '$(Platform)' == '' ">AnyCPU</Platform>
-    <ProductVersion>9.0.30729</ProductVersion>
-    <SchemaVersion>2.0</SchemaVersion>
-    <ProjectGuid>{F3FE6EF5-CF5C-4461-8691-4A498A463FD5}</ProjectGuid>
-    <OutputType>Library</OutputType>
-    <AppDesignerFolder>Properties</AppDesignerFolder>
-    <RootNamespace>SolrNet.Tests</RootNamespace>
-    <AssemblyName>SolrNet.Tests</AssemblyName>
-    <FileUpgradeFlags>
-    </FileUpgradeFlags>
-    <OldToolsVersion>3.5</OldToolsVersion>
-    <UpgradeBackupLocation>
-    </UpgradeBackupLocation>
-    <TargetFrameworkVersion>v3.5</TargetFrameworkVersion>
-    <TargetFrameworkProfile />
-    <PublishUrl>publish\</PublishUrl>
-    <Install>true</Install>
-    <InstallFrom>Disk</InstallFrom>
-    <UpdateEnabled>false</UpdateEnabled>
-    <UpdateMode>Foreground</UpdateMode>
-    <UpdateInterval>7</UpdateInterval>
-    <UpdateIntervalUnits>Days</UpdateIntervalUnits>
-    <UpdatePeriodically>false</UpdatePeriodically>
-    <UpdateRequired>false</UpdateRequired>
-    <MapFileExtensions>true</MapFileExtensions>
-    <ApplicationRevision>0</ApplicationRevision>
-    <ApplicationVersion>1.0.0.%2a</ApplicationVersion>
-    <IsWebBootstrapper>false</IsWebBootstrapper>
-    <UseApplicationTrust>false</UseApplicationTrust>
-    <BootstrapperEnabled>true</BootstrapperEnabled>
-  </PropertyGroup>
-  <PropertyGroup Condition=" '$(Configuration)|$(Platform)' == 'Debug|AnyCPU' ">
-    <DebugSymbols>true</DebugSymbols>
-    <DebugType>full</DebugType>
-    <Optimize>false</Optimize>
-    <OutputPath>bin\Debug\</OutputPath>
-    <DefineConstants>DEBUG;TRACE</DefineConstants>
-    <ErrorReport>prompt</ErrorReport>
-    <WarningLevel>4</WarningLevel>
-    <CodeAnalysisRuleSet>AllRules.ruleset</CodeAnalysisRuleSet>
-  </PropertyGroup>
-  <PropertyGroup Condition=" '$(Configuration)|$(Platform)' == 'Release|AnyCPU' ">
-    <DebugType>pdbonly</DebugType>
-    <Optimize>true</Optimize>
-    <OutputPath>bin\Release\</OutputPath>
-    <DefineConstants>TRACE</DefineConstants>
-    <ErrorReport>prompt</ErrorReport>
-    <WarningLevel>4</WarningLevel>
-    <CodeAnalysisRuleSet>AllRules.ruleset</CodeAnalysisRuleSet>
-  </PropertyGroup>
-  <ItemGroup>
-    <Reference Include="Castle.Core, Version=1.1.0.0, Culture=neutral, PublicKeyToken=407dd0808d44fbdc, processorArchitecture=MSIL">
-      <SpecificVersion>False</SpecificVersion>
-      <HintPath>..\lib\Castle.Core.dll</HintPath>
-    </Reference>
-    <Reference Include="Castle.Windsor, Version=2.0.0.0, Culture=neutral, PublicKeyToken=407dd0808d44fbdc, processorArchitecture=MSIL">
-      <SpecificVersion>False</SpecificVersion>
-      <HintPath>..\lib\Castle.Windsor.dll</HintPath>
-    </Reference>
-    <Reference Include="Gallio, Version=3.2.0.0, Culture=neutral, PublicKeyToken=eb9cfa67ee6ab36e, processorArchitecture=MSIL">
-      <SpecificVersion>False</SpecificVersion>
-      <HintPath>..\lib\Gallio.dll</HintPath>
-    </Reference>
-    <Reference Include="log4net">
-      <Name>log4net</Name>
-      <SpecificVersion>False</SpecificVersion>
-      <HintPath>..\lib\log4net.dll</HintPath>
-    </Reference>
-    <Reference Include="MbUnit, Version=3.2.0.0, Culture=neutral, PublicKeyToken=eb9cfa67ee6ab36e, processorArchitecture=MSIL">
-      <SpecificVersion>False</SpecificVersion>
-      <HintPath>..\lib\MbUnit.dll</HintPath>
-    </Reference>
-    <Reference Include="Microsoft.Practices.ServiceLocation, Version=1.0.0.0, Culture=neutral, PublicKeyToken=31bf3856ad364e35, processorArchitecture=MSIL">
-      <SpecificVersion>False</SpecificVersion>
-      <HintPath>..\lib\Microsoft.Practices.ServiceLocation.dll</HintPath>
-    </Reference>
-    <Reference Include="Microsoft.VisualStudio.QualityTools.UnitTestFramework, Version=10.0.0.0, Culture=neutral, PublicKeyToken=b03f5f7f11d50a3a, processorArchitecture=MSIL" />
-    <Reference Include="Rhino.Mocks">
-      <HintPath>..\lib\Rhino.Mocks.dll</HintPath>
-    </Reference>
-    <Reference Include="System" />
-    <Reference Include="System.Core">
-      <RequiredTargetFramework>3.5</RequiredTargetFramework>
-    </Reference>
-    <Reference Include="System.Data" />
-    <Reference Include="System.Web" />
-    <Reference Include="System.Xml" />
-    <Reference Include="System.Xml.Linq" />
-  </ItemGroup>
-  <ItemGroup>
-    <Compile Include="AddCommandTests.cs" />
-    <Compile Include="AllPropertiesMappingManagerTests.cs" />
-    <Compile Include="AttributesMappingManagerTests.cs" />
-    <Compile Include="CollapseResponseParserTests.cs" />
-    <Compile Include="CollectionFieldSerializerTests.cs" />
-    <Compile Include="CommitCommandTests.cs" />
-    <Compile Include="CommonServiceLocatorTests.cs" />
-    <Compile Include="DateTimeFieldParserTests.cs" />
-    <Compile Include="GenericDictionaryFieldSerializerTests.cs" />
-    <Compile Include="GetSchemaCommandTests.cs" />
-    <Compile Include="InferringFieldParserTests.cs" />
-    <Compile Include="DefaultFieldParserTests.cs" />
-    <Compile Include="DeleteCommandTests.cs" />
-    <Compile Include="ExceptionTests.cs" />
-    <Compile Include="FieldParserTests.cs" />
-    <Compile Include="FilterQueryTests.cs" />
-    <Compile Include="HttpTests.cs" />
-    <Compile Include="Integration.Sample\Product.cs" />
-    <Compile Include="Integration.Sample\ProductLoose.cs" />
-    <Compile Include="Integration.Sample\Tests.cs" />
-    <Compile Include="IntegrationTests.cs" />
-    <Compile Include="LocalParamsTests.cs" />
-    <Compile Include="MappedPropertiesIsInSolrSchemaRuleTests.cs" />
-    <Compile Include="MappingManagerTests.cs" />
-    <Compile Include="MappingTypesAreCompatibleWithSolrTypesRuleTests.cs" />
-    <Compile Include="MemoizingMappingManagerTests.cs" />
-    <Compile Include="MockConnection.cs" />
-    <Compile Include="MoreLikeThisTests.cs" />
-    <Compile Include="MultivaluedMappedToCollectionRuleTests.cs" />
-    <Compile Include="OperatorOverloadingTests.cs" />
-    <Compile Include="OptimizeCommandTests.cs" />
-    <Compile Include="RequiredFieldsAreMappedRuleTests.cs" />
-<<<<<<< HEAD
-    <Compile Include="ServiceLocatorTestCase.cs" />
-=======
-    <Compile Include="SolrDIHStatusParserTest.cs" />
->>>>>>> 70261502
-    <Compile Include="SolrDictionarySerializerTests.cs" />
-    <Compile Include="MappingValidatorTests.cs" />
-    <Compile Include="SolrQuerySerializerStub.cs" />
-    <Compile Include="SolrSchemaParserTests.cs" />
-    <Compile Include="UniqueKeyMatchesMappingRuleTests.cs" />
-    <Compile Include="Utils\CompressionUtils.cs" />
-    <Compile Include="Utils\EmbeddedResource.cs" />
-    <Compile Include="Utils\LoggingConnection.cs" />
-    <Compile Include="Utils\Node.cs" />
-    <Compile Include="Utils\ProfilerFacility.cs" />
-    <Compile Include="Utils\ProfilerTests.cs" />
-    <Compile Include="Utils\ProfilingContainer.cs" />
-    <Compile Include="QueryOptionsTests.cs" />
-    <Compile Include="RandomSortTests.cs" />
-    <Compile Include="SolrDocumentSerializerTestsDocumentClasses.cs" />
-    <Compile Include="SolrFacetDateQueryTests.cs" />
-    <Compile Include="SolrQueryBoostTests.cs" />
-    <Compile Include="SolrConnectionTests.cs" />
-    <Compile Include="Properties\AssemblyInfo.cs" />
-    <Compile Include="SolrDocumentSerializerTests.cs" />
-    <Compile Include="SolrFacetFieldQueryTests.cs" />
-    <Compile Include="SolrHasValueQueryTests.cs" />
-    <Compile Include="SolrNotQueryTests.cs" />
-    <Compile Include="SolrQueryExecuterTests.cs" />
-    <Compile Include="SolrFieldExample.cs" />
-    <Compile Include="SolrMultipleCriteriaQueryTests.cs" />
-    <Compile Include="SolrOperationsTests.cs" />
-    <Compile Include="SolrQueryByFieldTests.cs" />
-    <Compile Include="SolrQueryByRangeTests.cs" />
-    <Compile Include="SolrQueryInListTests.cs" />
-    <Compile Include="SolrQueryResultsParserTests.cs" />
-    <Compile Include="SolrQueryResultsParserTestsDocumentClasses.cs" />
-    <Compile Include="SolrQueryResultsTests.cs" />
-    <Compile Include="SolrQueryTests.cs" />
-    <Compile Include="SolrServerTests.cs" />
-    <Compile Include="SortOrderTests.cs" />
-    <Compile Include="ThreadHelper.cs" />
-    <Compile Include="TypeHelperTests.cs" />
-  </ItemGroup>
-  <ItemGroup>
-    <ProjectReference Include="..\Castle.Facilities.SolrNetIntegration\Castle.Facilities.SolrNetIntegration.csproj">
-      <Project>{0F21F5B6-5986-4301-B0F7-FD9800DB8091}</Project>
-      <Name>Castle.Facilities.SolrNetIntegration</Name>
-    </ProjectReference>
-    <ProjectReference Include="..\HttpWebAdapters\HttpWebAdapters.csproj">
-      <Project>{AE7D2A46-3F67-4986-B04B-7DCE79A549A5}</Project>
-      <Name>HttpWebAdapters</Name>
-    </ProjectReference>
-    <ProjectReference Include="..\SolrNet\SolrNet.csproj">
-      <Project>{CEEB8690-3E08-4440-B647-787A58E71CFA}</Project>
-      <Name>SolrNet</Name>
-    </ProjectReference>
-  </ItemGroup>
-  <ItemGroup>
-    <None Include="App.config">
-      <CopyToOutputDirectory>Always</CopyToOutputDirectory>
-    </None>
-  </ItemGroup>
-  <ItemGroup>
-    <EmbeddedResource Include="Resources\solrSchemaBasic.xml" />
-    <EmbeddedResource Include="Resources\solrSchemaDefault.xml" />
-    <EmbeddedResource Include="Resources\solrSchemaEmptyUniqueKey.xml" />
-    <EmbeddedResource Include="Resources\solrSchemaNoUniqueKey.xml" />
-    <EmbeddedResource Include="Resources\solrSchemaMappingTypes.xml" />
-    <EmbeddedResource Include="Resources\solrSchemaMultiValuedName.xml" />
-    <EmbeddedResource Include="Resources\responseWithHighlighting.xml" />
-    <EmbeddedResource Include="Resources\responseWithHighlighting2.xml" />
-    <EmbeddedResource Include="Resources\response.xml" />
-    <EmbeddedResource Include="Resources\responseWithArrays.xml" />
-    <EmbeddedResource Include="Resources\responseWithArraysSimple.xml" />
-    <EmbeddedResource Include="Resources\responseWithDate.xml" />
-    <EmbeddedResource Include="Resources\responseWithFacet.xml" />
-    <EmbeddedResource Include="Resources\responseWithGuid.xml" />
-    <EmbeddedResource Include="Resources\responseWithEnumAsInt.xml" />
-    <EmbeddedResource Include="Resources\responseWithEnumAsString.xml" />
-    <EmbeddedResource Include="Resources\responseWithDict.xml" />
-    <EmbeddedResource Include="Resources\responseWithDictFloat.xml" />
-    <EmbeddedResource Include="Resources\responseWithSpellChecking.xml" />
-    <EmbeddedResource Include="Resources\responseWithMoreLikeThis.xml" />
-    <EmbeddedResource Include="Resources\responseWithStats.xml" />
-    <EmbeddedResource Include="Resources\partialResponseWithDateFacet.xml" />
-    <EmbeddedResource Include="Resources\partialResponseWithDateFacetAndOther.xml" />
-  </ItemGroup>
-  <ItemGroup>
-    <EmbeddedResource Include="Resources\collapseResponse.xml" />
-  </ItemGroup>
-  <ItemGroup>
-    <EmbeddedResource Include="Resources\collapseResponse2.xml" />
-  </ItemGroup>
-  <ItemGroup>
-    <BootstrapperPackage Include="Microsoft.Net.Client.3.5">
-      <Visible>False</Visible>
-      <ProductName>.NET Framework 3.5 SP1 Client Profile</ProductName>
-      <Install>false</Install>
-    </BootstrapperPackage>
-    <BootstrapperPackage Include="Microsoft.Net.Framework.3.5.SP1">
-      <Visible>False</Visible>
-      <ProductName>.NET Framework 3.5 SP1</ProductName>
-      <Install>true</Install>
-    </BootstrapperPackage>
-    <BootstrapperPackage Include="Microsoft.Windows.Installer.3.1">
-      <Visible>False</Visible>
-      <ProductName>Windows Installer 3.1</ProductName>
-      <Install>true</Install>
-    </BootstrapperPackage>
-  </ItemGroup>
-  <ItemGroup>
-    <EmbeddedResource Include="Resources\solrDIHStatusBasic.xml" />
-  </ItemGroup>
-  <Import Project="$(MSBuildBinPath)\Microsoft.CSharp.targets" />
-  <!-- To modify your build process, add your task inside one of the targets below and uncomment it. 
-       Other similar extension points exist, see Microsoft.Common.targets.
-  <Target Name="BeforeBuild">
-  </Target>
-  <Target Name="AfterBuild">
-  </Target>
-  -->
+﻿<?xml version="1.0" encoding="utf-8"?>
+<Project DefaultTargets="Build" xmlns="http://schemas.microsoft.com/developer/msbuild/2003" ToolsVersion="4.0">
+  <PropertyGroup>
+    <Configuration Condition=" '$(Configuration)' == '' ">Debug</Configuration>
+    <Platform Condition=" '$(Platform)' == '' ">AnyCPU</Platform>
+    <ProductVersion>9.0.30729</ProductVersion>
+    <SchemaVersion>2.0</SchemaVersion>
+    <ProjectGuid>{F3FE6EF5-CF5C-4461-8691-4A498A463FD5}</ProjectGuid>
+    <OutputType>Library</OutputType>
+    <AppDesignerFolder>Properties</AppDesignerFolder>
+    <RootNamespace>SolrNet.Tests</RootNamespace>
+    <AssemblyName>SolrNet.Tests</AssemblyName>
+    <FileUpgradeFlags>
+    </FileUpgradeFlags>
+    <OldToolsVersion>3.5</OldToolsVersion>
+    <UpgradeBackupLocation>
+    </UpgradeBackupLocation>
+    <TargetFrameworkVersion>v3.5</TargetFrameworkVersion>
+    <TargetFrameworkProfile />
+    <PublishUrl>publish\</PublishUrl>
+    <Install>true</Install>
+    <InstallFrom>Disk</InstallFrom>
+    <UpdateEnabled>false</UpdateEnabled>
+    <UpdateMode>Foreground</UpdateMode>
+    <UpdateInterval>7</UpdateInterval>
+    <UpdateIntervalUnits>Days</UpdateIntervalUnits>
+    <UpdatePeriodically>false</UpdatePeriodically>
+    <UpdateRequired>false</UpdateRequired>
+    <MapFileExtensions>true</MapFileExtensions>
+    <ApplicationRevision>0</ApplicationRevision>
+    <ApplicationVersion>1.0.0.%2a</ApplicationVersion>
+    <IsWebBootstrapper>false</IsWebBootstrapper>
+    <UseApplicationTrust>false</UseApplicationTrust>
+    <BootstrapperEnabled>true</BootstrapperEnabled>
+  </PropertyGroup>
+  <PropertyGroup Condition=" '$(Configuration)|$(Platform)' == 'Debug|AnyCPU' ">
+    <DebugSymbols>true</DebugSymbols>
+    <DebugType>full</DebugType>
+    <Optimize>false</Optimize>
+    <OutputPath>bin\Debug\</OutputPath>
+    <DefineConstants>DEBUG;TRACE</DefineConstants>
+    <ErrorReport>prompt</ErrorReport>
+    <WarningLevel>4</WarningLevel>
+    <CodeAnalysisRuleSet>AllRules.ruleset</CodeAnalysisRuleSet>
+  </PropertyGroup>
+  <PropertyGroup Condition=" '$(Configuration)|$(Platform)' == 'Release|AnyCPU' ">
+    <DebugType>pdbonly</DebugType>
+    <Optimize>true</Optimize>
+    <OutputPath>bin\Release\</OutputPath>
+    <DefineConstants>TRACE</DefineConstants>
+    <ErrorReport>prompt</ErrorReport>
+    <WarningLevel>4</WarningLevel>
+    <CodeAnalysisRuleSet>AllRules.ruleset</CodeAnalysisRuleSet>
+  </PropertyGroup>
+  <ItemGroup>
+    <Reference Include="Castle.Core, Version=1.1.0.0, Culture=neutral, PublicKeyToken=407dd0808d44fbdc, processorArchitecture=MSIL">
+      <SpecificVersion>False</SpecificVersion>
+      <HintPath>..\lib\Castle.Core.dll</HintPath>
+    </Reference>
+    <Reference Include="Castle.Windsor, Version=2.0.0.0, Culture=neutral, PublicKeyToken=407dd0808d44fbdc, processorArchitecture=MSIL">
+      <SpecificVersion>False</SpecificVersion>
+      <HintPath>..\lib\Castle.Windsor.dll</HintPath>
+    </Reference>
+    <Reference Include="Gallio, Version=3.2.0.0, Culture=neutral, PublicKeyToken=eb9cfa67ee6ab36e, processorArchitecture=MSIL">
+      <SpecificVersion>False</SpecificVersion>
+      <HintPath>..\lib\Gallio.dll</HintPath>
+    </Reference>
+    <Reference Include="log4net">
+      <Name>log4net</Name>
+      <SpecificVersion>False</SpecificVersion>
+      <HintPath>..\lib\log4net.dll</HintPath>
+    </Reference>
+    <Reference Include="MbUnit, Version=3.2.0.0, Culture=neutral, PublicKeyToken=eb9cfa67ee6ab36e, processorArchitecture=MSIL">
+      <SpecificVersion>False</SpecificVersion>
+      <HintPath>..\lib\MbUnit.dll</HintPath>
+    </Reference>
+    <Reference Include="Microsoft.Practices.ServiceLocation, Version=1.0.0.0, Culture=neutral, PublicKeyToken=31bf3856ad364e35, processorArchitecture=MSIL">
+      <SpecificVersion>False</SpecificVersion>
+      <HintPath>..\lib\Microsoft.Practices.ServiceLocation.dll</HintPath>
+    </Reference>
+    <Reference Include="Microsoft.VisualStudio.QualityTools.UnitTestFramework, Version=10.0.0.0, Culture=neutral, PublicKeyToken=b03f5f7f11d50a3a, processorArchitecture=MSIL" />
+    <Reference Include="Rhino.Mocks">
+      <HintPath>..\lib\Rhino.Mocks.dll</HintPath>
+    </Reference>
+    <Reference Include="System" />
+    <Reference Include="System.Core">
+      <RequiredTargetFramework>3.5</RequiredTargetFramework>
+    </Reference>
+    <Reference Include="System.Data" />
+    <Reference Include="System.Web" />
+    <Reference Include="System.Xml" />
+    <Reference Include="System.Xml.Linq" />
+  </ItemGroup>
+  <ItemGroup>
+    <Compile Include="AddCommandTests.cs" />
+    <Compile Include="AllPropertiesMappingManagerTests.cs" />
+    <Compile Include="AttributesMappingManagerTests.cs" />
+    <Compile Include="CollapseResponseParserTests.cs" />
+    <Compile Include="CollectionFieldSerializerTests.cs" />
+    <Compile Include="CommitCommandTests.cs" />
+    <Compile Include="CommonServiceLocatorTests.cs" />
+    <Compile Include="DateTimeFieldParserTests.cs" />
+    <Compile Include="GenericDictionaryFieldSerializerTests.cs" />
+    <Compile Include="GetSchemaCommandTests.cs" />
+    <Compile Include="InferringFieldParserTests.cs" />
+    <Compile Include="DefaultFieldParserTests.cs" />
+    <Compile Include="DeleteCommandTests.cs" />
+    <Compile Include="ExceptionTests.cs" />
+    <Compile Include="FieldParserTests.cs" />
+    <Compile Include="FilterQueryTests.cs" />
+    <Compile Include="HttpTests.cs" />
+    <Compile Include="Integration.Sample\Product.cs" />
+    <Compile Include="Integration.Sample\ProductLoose.cs" />
+    <Compile Include="Integration.Sample\Tests.cs" />
+    <Compile Include="IntegrationTests.cs" />
+    <Compile Include="LocalParamsTests.cs" />
+    <Compile Include="MappedPropertiesIsInSolrSchemaRuleTests.cs" />
+    <Compile Include="MappingManagerTests.cs" />
+    <Compile Include="MappingTypesAreCompatibleWithSolrTypesRuleTests.cs" />
+    <Compile Include="MemoizingMappingManagerTests.cs" />
+    <Compile Include="MockConnection.cs" />
+    <Compile Include="MoreLikeThisTests.cs" />
+    <Compile Include="MultivaluedMappedToCollectionRuleTests.cs" />
+    <Compile Include="OperatorOverloadingTests.cs" />
+    <Compile Include="OptimizeCommandTests.cs" />
+    <Compile Include="RequiredFieldsAreMappedRuleTests.cs" />
+    <Compile Include="ServiceLocatorTestCase.cs" />
+    <Compile Include="SolrDIHStatusParserTest.cs" />
+    <Compile Include="SolrDictionarySerializerTests.cs" />
+    <Compile Include="MappingValidatorTests.cs" />
+    <Compile Include="SolrQuerySerializerStub.cs" />
+    <Compile Include="SolrSchemaParserTests.cs" />
+    <Compile Include="UniqueKeyMatchesMappingRuleTests.cs" />
+    <Compile Include="Utils\CompressionUtils.cs" />
+    <Compile Include="Utils\EmbeddedResource.cs" />
+    <Compile Include="Utils\LoggingConnection.cs" />
+    <Compile Include="Utils\Node.cs" />
+    <Compile Include="Utils\ProfilerFacility.cs" />
+    <Compile Include="Utils\ProfilerTests.cs" />
+    <Compile Include="Utils\ProfilingContainer.cs" />
+    <Compile Include="QueryOptionsTests.cs" />
+    <Compile Include="RandomSortTests.cs" />
+    <Compile Include="SolrDocumentSerializerTestsDocumentClasses.cs" />
+    <Compile Include="SolrFacetDateQueryTests.cs" />
+    <Compile Include="SolrQueryBoostTests.cs" />
+    <Compile Include="SolrConnectionTests.cs" />
+    <Compile Include="Properties\AssemblyInfo.cs" />
+    <Compile Include="SolrDocumentSerializerTests.cs" />
+    <Compile Include="SolrFacetFieldQueryTests.cs" />
+    <Compile Include="SolrHasValueQueryTests.cs" />
+    <Compile Include="SolrNotQueryTests.cs" />
+    <Compile Include="SolrQueryExecuterTests.cs" />
+    <Compile Include="SolrFieldExample.cs" />
+    <Compile Include="SolrMultipleCriteriaQueryTests.cs" />
+    <Compile Include="SolrOperationsTests.cs" />
+    <Compile Include="SolrQueryByFieldTests.cs" />
+    <Compile Include="SolrQueryByRangeTests.cs" />
+    <Compile Include="SolrQueryInListTests.cs" />
+    <Compile Include="SolrQueryResultsParserTests.cs" />
+    <Compile Include="SolrQueryResultsParserTestsDocumentClasses.cs" />
+    <Compile Include="SolrQueryResultsTests.cs" />
+    <Compile Include="SolrQueryTests.cs" />
+    <Compile Include="SolrServerTests.cs" />
+    <Compile Include="SortOrderTests.cs" />
+    <Compile Include="ThreadHelper.cs" />
+    <Compile Include="TypeHelperTests.cs" />
+  </ItemGroup>
+  <ItemGroup>
+    <ProjectReference Include="..\Castle.Facilities.SolrNetIntegration\Castle.Facilities.SolrNetIntegration.csproj">
+      <Project>{0F21F5B6-5986-4301-B0F7-FD9800DB8091}</Project>
+      <Name>Castle.Facilities.SolrNetIntegration</Name>
+    </ProjectReference>
+    <ProjectReference Include="..\HttpWebAdapters\HttpWebAdapters.csproj">
+      <Project>{AE7D2A46-3F67-4986-B04B-7DCE79A549A5}</Project>
+      <Name>HttpWebAdapters</Name>
+    </ProjectReference>
+    <ProjectReference Include="..\SolrNet\SolrNet.csproj">
+      <Project>{CEEB8690-3E08-4440-B647-787A58E71CFA}</Project>
+      <Name>SolrNet</Name>
+    </ProjectReference>
+  </ItemGroup>
+  <ItemGroup>
+    <None Include="App.config">
+      <CopyToOutputDirectory>Always</CopyToOutputDirectory>
+    </None>
+  </ItemGroup>
+  <ItemGroup>
+    <EmbeddedResource Include="Resources\solrSchemaBasic.xml" />
+    <EmbeddedResource Include="Resources\solrSchemaDefault.xml" />
+    <EmbeddedResource Include="Resources\solrSchemaEmptyUniqueKey.xml" />
+    <EmbeddedResource Include="Resources\solrSchemaNoUniqueKey.xml" />
+    <EmbeddedResource Include="Resources\solrSchemaMappingTypes.xml" />
+    <EmbeddedResource Include="Resources\solrSchemaMultiValuedName.xml" />
+    <EmbeddedResource Include="Resources\responseWithHighlighting.xml" />
+    <EmbeddedResource Include="Resources\responseWithHighlighting2.xml" />
+    <EmbeddedResource Include="Resources\response.xml" />
+    <EmbeddedResource Include="Resources\responseWithArrays.xml" />
+    <EmbeddedResource Include="Resources\responseWithArraysSimple.xml" />
+    <EmbeddedResource Include="Resources\responseWithDate.xml" />
+    <EmbeddedResource Include="Resources\responseWithFacet.xml" />
+    <EmbeddedResource Include="Resources\responseWithGuid.xml" />
+    <EmbeddedResource Include="Resources\responseWithEnumAsInt.xml" />
+    <EmbeddedResource Include="Resources\responseWithEnumAsString.xml" />
+    <EmbeddedResource Include="Resources\responseWithDict.xml" />
+    <EmbeddedResource Include="Resources\responseWithDictFloat.xml" />
+    <EmbeddedResource Include="Resources\responseWithSpellChecking.xml" />
+    <EmbeddedResource Include="Resources\responseWithMoreLikeThis.xml" />
+    <EmbeddedResource Include="Resources\responseWithStats.xml" />
+    <EmbeddedResource Include="Resources\partialResponseWithDateFacet.xml" />
+    <EmbeddedResource Include="Resources\partialResponseWithDateFacetAndOther.xml" />
+  </ItemGroup>
+  <ItemGroup>
+    <EmbeddedResource Include="Resources\collapseResponse.xml" />
+  </ItemGroup>
+  <ItemGroup>
+    <EmbeddedResource Include="Resources\collapseResponse2.xml" />
+  </ItemGroup>
+  <ItemGroup>
+    <BootstrapperPackage Include="Microsoft.Net.Client.3.5">
+      <Visible>False</Visible>
+      <ProductName>.NET Framework 3.5 SP1 Client Profile</ProductName>
+      <Install>false</Install>
+    </BootstrapperPackage>
+    <BootstrapperPackage Include="Microsoft.Net.Framework.3.5.SP1">
+      <Visible>False</Visible>
+      <ProductName>.NET Framework 3.5 SP1</ProductName>
+      <Install>true</Install>
+    </BootstrapperPackage>
+    <BootstrapperPackage Include="Microsoft.Windows.Installer.3.1">
+      <Visible>False</Visible>
+      <ProductName>Windows Installer 3.1</ProductName>
+      <Install>true</Install>
+    </BootstrapperPackage>
+  </ItemGroup>
+  <ItemGroup>
+    <EmbeddedResource Include="Resources\solrDIHStatusBasic.xml" />
+  </ItemGroup>
+  <Import Project="$(MSBuildBinPath)\Microsoft.CSharp.targets" />
+  <!-- To modify your build process, add your task inside one of the targets below and uncomment it. 
+       Other similar extension points exist, see Microsoft.Common.targets.
+  <Target Name="BeforeBuild">
+  </Target>
+  <Target Name="AfterBuild">
+  </Target>
+  -->
 </Project>