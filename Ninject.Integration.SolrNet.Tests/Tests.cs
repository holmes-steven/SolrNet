--- conflicted
+++ resolved
@@ -23,11 +23,7 @@
     [TestFixture]
     public class Tests {
         [Test]
-<<<<<<< HEAD
-        [Ignore("Requires a running solr instance")]
-=======
         [Category("Integration")]
->>>>>>> 1b4becb5
         public void Ping_And_Query() {
             var c = new StandardKernel();
             c.Load(new SolrNetModule("http://localhost:8983/solr"));
