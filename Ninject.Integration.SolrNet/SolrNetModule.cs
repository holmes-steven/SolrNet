#region license
// Copyright (c) 2007-2010 Mauricio Scheffer
// 
// Licensed under the Apache License, Version 2.0 (the "License");
// you may not use this file except in compliance with the License.
// You may obtain a copy of the License at
// 
//      http://www.apache.org/licenses/LICENSE-2.0
//  
// Unless required by applicable law or agreed to in writing, software
// distributed under the License is distributed on an "AS IS" BASIS,
// WITHOUT WARRANTIES OR CONDITIONS OF ANY KIND, either express or implied.
// See the License for the specific language governing permissions and
// limitations under the License.
#endregion

using System;
using System.Collections.Generic;
using System.Configuration;
using Ninject.Integration.SolrNet.Config;
using Ninject.Modules;
using SolrNet;
using SolrNet.Impl;
using SolrNet.Impl.DocumentPropertyVisitors;
using SolrNet.Impl.FacetQuerySerializers;
using SolrNet.Impl.FieldParsers;
using SolrNet.Impl.FieldSerializers;
using SolrNet.Impl.QuerySerializers;
using SolrNet.Impl.ResponseParsers;
using SolrNet.Mapping;
using SolrNet.Mapping.Validation;
using SolrNet.Mapping.Validation.Rules;
using SolrNet.Schema;
using SolrNet.Utils;
using Ninject.Planning.Bindings;
using Ninject.Activation;

namespace Ninject.Integration.SolrNet {
    /// <summary>
    /// Configures SolrNet in a Ninject kernel
    /// </summary>
    public class SolrNetModule : NinjectModule {
        private readonly string serverURL;
        private readonly List<SolrCore> cores = new List<SolrCore>();
<<<<<<< HEAD
 
=======
        private const string CoreId = "CoreId";
>>>>>>> f37511d9
        /// <summary>
        /// Optional override for document mapper
        /// </summary>
        public IReadOnlyMappingManager Mapper { get; set; }

        /// <summary>
        /// Configures SolrNet in a Ninject kernel
        /// </summary>
        /// <param name="serverURL"></param>
        public SolrNetModule(string serverURL) {
            this.serverURL = serverURL;
        }

        /// <summary>
        /// Configures SolrNet in a Ninject kernel with multiple servers/cores
        /// </summary>
        /// <param name="solrServers"></param>
        public SolrNetModule(SolrServers solrServers) {
            AddCoresFromConfig(solrServers);            
        }

        private void AddCoresFromConfig(SolrServers solrServers) {
            if (solrServers == null) {
                return;
            }

            foreach (SolrServerElement server in solrServers)
            {
                var solrCore = GetCoreFrom(server);
                cores.Add(solrCore);
            }

        }

        private static SolrCore GetCoreFrom(SolrServerElement server) {
            var id = server.Id ?? Guid.NewGuid().ToString();
            var documentType = GetCoreDocumentType(server);
            var coreUrl = GetCoreUrl(server);
            UriValidator.ValidateHTTP(coreUrl);
            return new SolrCore(id, documentType, coreUrl);
        }

        private static string GetCoreUrl(SolrServerElement server)
        {
            var url = server.Url;
            if (string.IsNullOrEmpty(url))
                throw new ConfigurationErrorsException("Core url missing in SolrNet core configuration");
            return url;
        }

        private static Type GetCoreDocumentType(SolrServerElement server)
        {
            var documentType = server.DocumentType;

            if (string.IsNullOrEmpty(documentType))
                throw new ConfigurationErrorsException("Document type missing in SolrNet core configuration");

            Type type;

            try
            {
                type = Type.GetType(documentType);
            }
            catch (Exception e)
            {
                throw new ConfigurationErrorsException(string.Format("Error getting document type '{0}'", documentType), e);
            }

            if (type == null)
                throw new ConfigurationErrorsException(string.Format("Error getting document type '{0}'", documentType));

            return type;
        }

        private void RegisterCore(SolrCore core) {
            string coreConnectionId = core.Id;

            Bind<ISolrConnection>().ToConstant(new SolrConnection(core.Url))
                .WithMetadata(CoreId, coreConnectionId);

            var iSolrQueryExecuter = typeof(ISolrQueryExecuter<>).MakeGenericType(core.DocumentType);
            var solrQueryExecuter = typeof(SolrQueryExecuter<>).MakeGenericType(core.DocumentType);

            Bind(iSolrQueryExecuter).To(solrQueryExecuter)
                .Named(coreConnectionId + solrQueryExecuter)
                .WithMetadata(CoreId, coreConnectionId)
                .WithConstructorArgument("connection", Kernel.Get<ISolrConnection>(bindingMetaData => bindingMetaData.Has(CoreId) && bindingMetaData.Get<string>(CoreId).Equals(coreConnectionId)));

            var solrBasicOperations = typeof(ISolrBasicOperations<>).MakeGenericType(core.DocumentType);
            var solrBasicReadOnlyOperations = typeof(ISolrBasicReadOnlyOperations<>).MakeGenericType(core.DocumentType);
            var solrBasicServer = typeof(SolrBasicServer<>).MakeGenericType(core.DocumentType);

<<<<<<< HEAD
            Bind<ISolrConnection>().ToConstant(new SolrConnection(core.Url)).Named(coreConnectionId);
            Bind(solrOperations).To(solrServer).Named(core.Id)
                .WithConstructorArgument("connection", ctx => ctx.Kernel.Get<ISolrConnection>(coreConnectionId));
            Bind(solrReadOnlyOperations).To(solrServer).Named(core.Id)
                .WithConstructorArgument("connection", ctx => ctx.Kernel.Get<ISolrConnection>(coreConnectionId));
            Bind(solrBasicOperations).To(solrBasicServer).Named(core.Id)
                .WithConstructorArgument("connection", ctx => ctx.Kernel.Get<ISolrConnection>(coreConnectionId));
            Bind(solrBasicReadOnlyOperations).To(solrBasicServer).Named(core.Id)
                .WithConstructorArgument("connection", ctx => ctx.Kernel.Get<ISolrConnection>(coreConnectionId));
            Bind(iSolrQueryExecuter).To(solrQueryExecuter).Named(core.Id)
                .WithConstructorArgument("connection", ctx => ctx.Kernel.Get<ISolrConnection>(coreConnectionId));
        }

        
=======
            Bind(solrBasicOperations).To(solrBasicServer)
                .Named(coreConnectionId + solrBasicServer)
                .WithMetadata(CoreId, coreConnectionId)
                .WithConstructorArgument("connection", Kernel.Get<ISolrConnection>(bindingMetaData => bindingMetaData.Has(CoreId) && bindingMetaData.Get<string>(CoreId).Equals(coreConnectionId)))
                .WithConstructorArgument("queryExecuter", Kernel.Get(iSolrQueryExecuter, bindingMetaData => bindingMetaData.Has(CoreId) && bindingMetaData.Get<string>(CoreId).Equals(coreConnectionId)));

            Bind(solrBasicReadOnlyOperations).To(solrBasicServer)
                .Named(coreConnectionId + solrBasicServer)
                .WithMetadata(CoreId, coreConnectionId)
                .WithConstructorArgument("connection", Kernel.Get<ISolrConnection>(bindingMetaData => bindingMetaData.Has(CoreId) && bindingMetaData.Get<string>(CoreId).Equals(coreConnectionId)))
                .WithConstructorArgument("queryExecuter", Kernel.Get(iSolrQueryExecuter,bindingMetaData => bindingMetaData.Has(CoreId) && bindingMetaData.Get<string>(CoreId).Equals(coreConnectionId)));

            var solrOperations = typeof(ISolrOperations<>).MakeGenericType(core.DocumentType);
            var solrServer = typeof(SolrServer<>).MakeGenericType(core.DocumentType);
            var solrReadOnlyOperations = typeof(ISolrReadOnlyOperations<>).MakeGenericType(core.DocumentType);

            Bind(solrOperations).To(solrServer)
                .Named(core.Id)
                .WithMetadata(CoreId, coreConnectionId)
                .WithConstructorArgument("basicServer", Kernel.Get(solrBasicOperations, bindingMetaData => bindingMetaData.Has(CoreId) && bindingMetaData.Get<string>(CoreId).Equals(coreConnectionId)));
            Bind(solrReadOnlyOperations).To(solrServer)
                .Named(core.Id)
                .WithMetadata(CoreId, coreConnectionId)
                .WithConstructorArgument("basicServer", Kernel.Get(solrBasicReadOnlyOperations, bindingMetaData => bindingMetaData.Has(CoreId) && bindingMetaData.Get<string>(CoreId).Equals(coreConnectionId)));
        }

>>>>>>> f37511d9
        public override void Load() {
            var mapper = Mapper ?? new MemoizingMappingManager(new AttributesMappingManager());
            Bind<IReadOnlyMappingManager>().ToConstant(mapper);
            //Bind<ISolrCache>().To<HttpRuntimeCache>();
            Bind<ISolrDocumentPropertyVisitor>().To<DefaultDocumentVisitor>();
            Bind<ISolrFieldParser>().To<DefaultFieldParser>();
            Bind(typeof (ISolrDocumentActivator<>)).To(typeof (SolrDocumentActivator<>));
            Bind(typeof(ISolrDocumentResponseParser<>)).To(typeof(SolrDocumentResponseParser<>));
            Bind<ISolrFieldSerializer>().To<DefaultFieldSerializer>();
            Bind<ISolrQuerySerializer>().To<DefaultQuerySerializer>();
            Bind<ISolrFacetQuerySerializer>().To<DefaultFacetQuerySerializer>();
            Bind(typeof (ISolrAbstractResponseParser<>)).To(typeof (DefaultResponseParser<>));
            Bind<ISolrHeaderResponseParser>().To<HeaderResponseParser<string>>();
            Bind<ISolrExtractResponseParser>().To<ExtractResponseParser>();
            foreach (var p in new[] {
                typeof(MappedPropertiesIsInSolrSchemaRule),
                typeof(RequiredFieldsAreMappedRule),
                typeof(UniqueKeyMatchesMappingRule),
            })
                Bind<IValidationRule>().To(p);
            Bind(typeof(ISolrMoreLikeThisHandlerQueryResultsParser<>)).To(typeof(SolrMoreLikeThisHandlerQueryResultsParser<>));
            Bind(typeof(ISolrDocumentSerializer<>)).To(typeof(SolrDocumentSerializer<>));

            Bind<ISolrSchemaParser>().To<SolrSchemaParser>();
            Bind<ISolrDIHStatusParser>().To<SolrDIHStatusParser>();
            Bind<IMappingValidator>().To<MappingValidator>();

            if (cores.Count != 0)
            {
                foreach (var solrCore in cores)
                {
                    RegisterCore(solrCore);
                }
            }
            else {
                //Bind single type to a single url, prevent breaking existing functionality
                Bind<ISolrConnection>().ToConstant(new SolrConnection(serverURL));
                Bind(typeof (ISolrQueryExecuter<>)).To(typeof (SolrQueryExecuter<>));
                Bind(typeof (ISolrBasicOperations<>)).To(typeof (SolrBasicServer<>));
                Bind(typeof (ISolrBasicReadOnlyOperations<>)).To(typeof (SolrBasicServer<>));
                Bind(typeof (ISolrOperations<>)).To(typeof (SolrServer<>));
                Bind(typeof (ISolrReadOnlyOperations<>)).To(typeof (SolrServer<>));
            }
        }
    }
}<|MERGE_RESOLUTION|>--- conflicted
+++ resolved
@@ -1,230 +1,209 @@
-#region license
-// Copyright (c) 2007-2010 Mauricio Scheffer
-// 
-// Licensed under the Apache License, Version 2.0 (the "License");
-// you may not use this file except in compliance with the License.
-// You may obtain a copy of the License at
-// 
-//      http://www.apache.org/licenses/LICENSE-2.0
-//  
-// Unless required by applicable law or agreed to in writing, software
-// distributed under the License is distributed on an "AS IS" BASIS,
-// WITHOUT WARRANTIES OR CONDITIONS OF ANY KIND, either express or implied.
-// See the License for the specific language governing permissions and
-// limitations under the License.
-#endregion
-
-using System;
-using System.Collections.Generic;
-using System.Configuration;
-using Ninject.Integration.SolrNet.Config;
-using Ninject.Modules;
-using SolrNet;
-using SolrNet.Impl;
-using SolrNet.Impl.DocumentPropertyVisitors;
-using SolrNet.Impl.FacetQuerySerializers;
-using SolrNet.Impl.FieldParsers;
-using SolrNet.Impl.FieldSerializers;
-using SolrNet.Impl.QuerySerializers;
-using SolrNet.Impl.ResponseParsers;
-using SolrNet.Mapping;
-using SolrNet.Mapping.Validation;
-using SolrNet.Mapping.Validation.Rules;
-using SolrNet.Schema;
-using SolrNet.Utils;
-using Ninject.Planning.Bindings;
-using Ninject.Activation;
-
-namespace Ninject.Integration.SolrNet {
-    /// <summary>
-    /// Configures SolrNet in a Ninject kernel
-    /// </summary>
-    public class SolrNetModule : NinjectModule {
-        private readonly string serverURL;
-        private readonly List<SolrCore> cores = new List<SolrCore>();
-<<<<<<< HEAD
- 
-=======
-        private const string CoreId = "CoreId";
->>>>>>> f37511d9
-        /// <summary>
-        /// Optional override for document mapper
-        /// </summary>
-        public IReadOnlyMappingManager Mapper { get; set; }
-
-        /// <summary>
-        /// Configures SolrNet in a Ninject kernel
-        /// </summary>
-        /// <param name="serverURL"></param>
-        public SolrNetModule(string serverURL) {
-            this.serverURL = serverURL;
-        }
-
-        /// <summary>
-        /// Configures SolrNet in a Ninject kernel with multiple servers/cores
-        /// </summary>
-        /// <param name="solrServers"></param>
-        public SolrNetModule(SolrServers solrServers) {
-            AddCoresFromConfig(solrServers);            
-        }
-
-        private void AddCoresFromConfig(SolrServers solrServers) {
-            if (solrServers == null) {
-                return;
-            }
-
-            foreach (SolrServerElement server in solrServers)
-            {
-                var solrCore = GetCoreFrom(server);
-                cores.Add(solrCore);
-            }
-
-        }
-
-        private static SolrCore GetCoreFrom(SolrServerElement server) {
-            var id = server.Id ?? Guid.NewGuid().ToString();
-            var documentType = GetCoreDocumentType(server);
-            var coreUrl = GetCoreUrl(server);
-            UriValidator.ValidateHTTP(coreUrl);
-            return new SolrCore(id, documentType, coreUrl);
-        }
-
-        private static string GetCoreUrl(SolrServerElement server)
-        {
-            var url = server.Url;
-            if (string.IsNullOrEmpty(url))
-                throw new ConfigurationErrorsException("Core url missing in SolrNet core configuration");
-            return url;
-        }
-
-        private static Type GetCoreDocumentType(SolrServerElement server)
-        {
-            var documentType = server.DocumentType;
-
-            if (string.IsNullOrEmpty(documentType))
-                throw new ConfigurationErrorsException("Document type missing in SolrNet core configuration");
-
-            Type type;
-
-            try
-            {
-                type = Type.GetType(documentType);
-            }
-            catch (Exception e)
-            {
-                throw new ConfigurationErrorsException(string.Format("Error getting document type '{0}'", documentType), e);
-            }
-
-            if (type == null)
-                throw new ConfigurationErrorsException(string.Format("Error getting document type '{0}'", documentType));
-
-            return type;
-        }
-
-        private void RegisterCore(SolrCore core) {
-            string coreConnectionId = core.Id;
-
-            Bind<ISolrConnection>().ToConstant(new SolrConnection(core.Url))
-                .WithMetadata(CoreId, coreConnectionId);
-
-            var iSolrQueryExecuter = typeof(ISolrQueryExecuter<>).MakeGenericType(core.DocumentType);
-            var solrQueryExecuter = typeof(SolrQueryExecuter<>).MakeGenericType(core.DocumentType);
-
-            Bind(iSolrQueryExecuter).To(solrQueryExecuter)
-                .Named(coreConnectionId + solrQueryExecuter)
-                .WithMetadata(CoreId, coreConnectionId)
-                .WithConstructorArgument("connection", Kernel.Get<ISolrConnection>(bindingMetaData => bindingMetaData.Has(CoreId) && bindingMetaData.Get<string>(CoreId).Equals(coreConnectionId)));
-
-            var solrBasicOperations = typeof(ISolrBasicOperations<>).MakeGenericType(core.DocumentType);
-            var solrBasicReadOnlyOperations = typeof(ISolrBasicReadOnlyOperations<>).MakeGenericType(core.DocumentType);
-            var solrBasicServer = typeof(SolrBasicServer<>).MakeGenericType(core.DocumentType);
-
-<<<<<<< HEAD
-            Bind<ISolrConnection>().ToConstant(new SolrConnection(core.Url)).Named(coreConnectionId);
-            Bind(solrOperations).To(solrServer).Named(core.Id)
-                .WithConstructorArgument("connection", ctx => ctx.Kernel.Get<ISolrConnection>(coreConnectionId));
-            Bind(solrReadOnlyOperations).To(solrServer).Named(core.Id)
-                .WithConstructorArgument("connection", ctx => ctx.Kernel.Get<ISolrConnection>(coreConnectionId));
-            Bind(solrBasicOperations).To(solrBasicServer).Named(core.Id)
-                .WithConstructorArgument("connection", ctx => ctx.Kernel.Get<ISolrConnection>(coreConnectionId));
-            Bind(solrBasicReadOnlyOperations).To(solrBasicServer).Named(core.Id)
-                .WithConstructorArgument("connection", ctx => ctx.Kernel.Get<ISolrConnection>(coreConnectionId));
-            Bind(iSolrQueryExecuter).To(solrQueryExecuter).Named(core.Id)
-                .WithConstructorArgument("connection", ctx => ctx.Kernel.Get<ISolrConnection>(coreConnectionId));
-        }
-
-        
-=======
-            Bind(solrBasicOperations).To(solrBasicServer)
-                .Named(coreConnectionId + solrBasicServer)
-                .WithMetadata(CoreId, coreConnectionId)
-                .WithConstructorArgument("connection", Kernel.Get<ISolrConnection>(bindingMetaData => bindingMetaData.Has(CoreId) && bindingMetaData.Get<string>(CoreId).Equals(coreConnectionId)))
-                .WithConstructorArgument("queryExecuter", Kernel.Get(iSolrQueryExecuter, bindingMetaData => bindingMetaData.Has(CoreId) && bindingMetaData.Get<string>(CoreId).Equals(coreConnectionId)));
-
-            Bind(solrBasicReadOnlyOperations).To(solrBasicServer)
-                .Named(coreConnectionId + solrBasicServer)
-                .WithMetadata(CoreId, coreConnectionId)
-                .WithConstructorArgument("connection", Kernel.Get<ISolrConnection>(bindingMetaData => bindingMetaData.Has(CoreId) && bindingMetaData.Get<string>(CoreId).Equals(coreConnectionId)))
-                .WithConstructorArgument("queryExecuter", Kernel.Get(iSolrQueryExecuter,bindingMetaData => bindingMetaData.Has(CoreId) && bindingMetaData.Get<string>(CoreId).Equals(coreConnectionId)));
-
-            var solrOperations = typeof(ISolrOperations<>).MakeGenericType(core.DocumentType);
-            var solrServer = typeof(SolrServer<>).MakeGenericType(core.DocumentType);
-            var solrReadOnlyOperations = typeof(ISolrReadOnlyOperations<>).MakeGenericType(core.DocumentType);
-
-            Bind(solrOperations).To(solrServer)
-                .Named(core.Id)
-                .WithMetadata(CoreId, coreConnectionId)
-                .WithConstructorArgument("basicServer", Kernel.Get(solrBasicOperations, bindingMetaData => bindingMetaData.Has(CoreId) && bindingMetaData.Get<string>(CoreId).Equals(coreConnectionId)));
-            Bind(solrReadOnlyOperations).To(solrServer)
-                .Named(core.Id)
-                .WithMetadata(CoreId, coreConnectionId)
-                .WithConstructorArgument("basicServer", Kernel.Get(solrBasicReadOnlyOperations, bindingMetaData => bindingMetaData.Has(CoreId) && bindingMetaData.Get<string>(CoreId).Equals(coreConnectionId)));
-        }
-
->>>>>>> f37511d9
-        public override void Load() {
-            var mapper = Mapper ?? new MemoizingMappingManager(new AttributesMappingManager());
-            Bind<IReadOnlyMappingManager>().ToConstant(mapper);
-            //Bind<ISolrCache>().To<HttpRuntimeCache>();
-            Bind<ISolrDocumentPropertyVisitor>().To<DefaultDocumentVisitor>();
-            Bind<ISolrFieldParser>().To<DefaultFieldParser>();
-            Bind(typeof (ISolrDocumentActivator<>)).To(typeof (SolrDocumentActivator<>));
-            Bind(typeof(ISolrDocumentResponseParser<>)).To(typeof(SolrDocumentResponseParser<>));
-            Bind<ISolrFieldSerializer>().To<DefaultFieldSerializer>();
-            Bind<ISolrQuerySerializer>().To<DefaultQuerySerializer>();
-            Bind<ISolrFacetQuerySerializer>().To<DefaultFacetQuerySerializer>();
-            Bind(typeof (ISolrAbstractResponseParser<>)).To(typeof (DefaultResponseParser<>));
-            Bind<ISolrHeaderResponseParser>().To<HeaderResponseParser<string>>();
-            Bind<ISolrExtractResponseParser>().To<ExtractResponseParser>();
-            foreach (var p in new[] {
-                typeof(MappedPropertiesIsInSolrSchemaRule),
-                typeof(RequiredFieldsAreMappedRule),
-                typeof(UniqueKeyMatchesMappingRule),
-            })
-                Bind<IValidationRule>().To(p);
-            Bind(typeof(ISolrMoreLikeThisHandlerQueryResultsParser<>)).To(typeof(SolrMoreLikeThisHandlerQueryResultsParser<>));
-            Bind(typeof(ISolrDocumentSerializer<>)).To(typeof(SolrDocumentSerializer<>));
-
-            Bind<ISolrSchemaParser>().To<SolrSchemaParser>();
-            Bind<ISolrDIHStatusParser>().To<SolrDIHStatusParser>();
-            Bind<IMappingValidator>().To<MappingValidator>();
-
-            if (cores.Count != 0)
-            {
-                foreach (var solrCore in cores)
-                {
-                    RegisterCore(solrCore);
-                }
-            }
-            else {
-                //Bind single type to a single url, prevent breaking existing functionality
-                Bind<ISolrConnection>().ToConstant(new SolrConnection(serverURL));
-                Bind(typeof (ISolrQueryExecuter<>)).To(typeof (SolrQueryExecuter<>));
-                Bind(typeof (ISolrBasicOperations<>)).To(typeof (SolrBasicServer<>));
-                Bind(typeof (ISolrBasicReadOnlyOperations<>)).To(typeof (SolrBasicServer<>));
-                Bind(typeof (ISolrOperations<>)).To(typeof (SolrServer<>));
-                Bind(typeof (ISolrReadOnlyOperations<>)).To(typeof (SolrServer<>));
-            }
-        }
-    }
+#region license
+// Copyright (c) 2007-2010 Mauricio Scheffer
+// 
+// Licensed under the Apache License, Version 2.0 (the "License");
+// you may not use this file except in compliance with the License.
+// You may obtain a copy of the License at
+// 
+//      http://www.apache.org/licenses/LICENSE-2.0
+//  
+// Unless required by applicable law or agreed to in writing, software
+// distributed under the License is distributed on an "AS IS" BASIS,
+// WITHOUT WARRANTIES OR CONDITIONS OF ANY KIND, either express or implied.
+// See the License for the specific language governing permissions and
+// limitations under the License.
+#endregion
+
+using System;
+using System.Collections.Generic;
+using System.Configuration;
+using Ninject.Integration.SolrNet.Config;
+using Ninject.Modules;
+using SolrNet;
+using SolrNet.Impl;
+using SolrNet.Impl.DocumentPropertyVisitors;
+using SolrNet.Impl.FacetQuerySerializers;
+using SolrNet.Impl.FieldParsers;
+using SolrNet.Impl.FieldSerializers;
+using SolrNet.Impl.QuerySerializers;
+using SolrNet.Impl.ResponseParsers;
+using SolrNet.Mapping;
+using SolrNet.Mapping.Validation;
+using SolrNet.Mapping.Validation.Rules;
+using SolrNet.Schema;
+using SolrNet.Utils;
+using Ninject.Planning.Bindings;
+using Ninject.Activation;
+
+namespace Ninject.Integration.SolrNet {
+    /// <summary>
+    /// Configures SolrNet in a Ninject kernel
+    /// </summary>
+    public class SolrNetModule : NinjectModule {
+        private readonly string serverURL;
+        private readonly List<SolrCore> cores = new List<SolrCore>();
+        private const string CoreId = "CoreId";
+        /// <summary>
+        /// Optional override for document mapper
+        /// </summary>
+        public IReadOnlyMappingManager Mapper { get; set; }
+
+        /// <summary>
+        /// Configures SolrNet in a Ninject kernel
+        /// </summary>
+        /// <param name="serverURL"></param>
+        public SolrNetModule(string serverURL) {
+            this.serverURL = serverURL;
+        }
+
+        /// <summary>
+        /// Configures SolrNet in a Ninject kernel with multiple servers/cores
+        /// </summary>
+        /// <param name="solrServers"></param>
+        public SolrNetModule(SolrServers solrServers) {
+            AddCoresFromConfig(solrServers);            
+        }
+
+        private void AddCoresFromConfig(SolrServers solrServers) {
+            if (solrServers == null) {
+                return;
+            }
+
+            foreach (SolrServerElement server in solrServers)
+            {
+                var solrCore = GetCoreFrom(server);
+                cores.Add(solrCore);
+            }
+
+        }
+
+        private static SolrCore GetCoreFrom(SolrServerElement server) {
+            var id = server.Id ?? Guid.NewGuid().ToString();
+            var documentType = GetCoreDocumentType(server);
+            var coreUrl = GetCoreUrl(server);
+            UriValidator.ValidateHTTP(coreUrl);
+            return new SolrCore(id, documentType, coreUrl);
+        }
+
+        private static string GetCoreUrl(SolrServerElement server)
+        {
+            var url = server.Url;
+            if (string.IsNullOrEmpty(url))
+                throw new ConfigurationErrorsException("Core url missing in SolrNet core configuration");
+            return url;
+        }
+
+        private static Type GetCoreDocumentType(SolrServerElement server)
+        {
+            var documentType = server.DocumentType;
+
+            if (string.IsNullOrEmpty(documentType))
+                throw new ConfigurationErrorsException("Document type missing in SolrNet core configuration");
+
+            Type type;
+
+            try
+            {
+                type = Type.GetType(documentType);
+            }
+            catch (Exception e)
+            {
+                throw new ConfigurationErrorsException(string.Format("Error getting document type '{0}'", documentType), e);
+            }
+
+            if (type == null)
+                throw new ConfigurationErrorsException(string.Format("Error getting document type '{0}'", documentType));
+
+            return type;
+        }
+
+        private void RegisterCore(SolrCore core) {
+            string coreConnectionId = core.Id;
+
+            Bind<ISolrConnection>().ToConstant(new SolrConnection(core.Url))
+                .WithMetadata(CoreId, coreConnectionId);
+
+            var iSolrQueryExecuter = typeof(ISolrQueryExecuter<>).MakeGenericType(core.DocumentType);
+            var solrQueryExecuter = typeof(SolrQueryExecuter<>).MakeGenericType(core.DocumentType);
+
+            Bind(iSolrQueryExecuter).To(solrQueryExecuter)
+                .Named(coreConnectionId + solrQueryExecuter)
+                .WithMetadata(CoreId, coreConnectionId)
+                .WithConstructorArgument("connection", Kernel.Get<ISolrConnection>(bindingMetaData => bindingMetaData.Has(CoreId) && bindingMetaData.Get<string>(CoreId).Equals(coreConnectionId)));
+
+            var solrBasicOperations = typeof(ISolrBasicOperations<>).MakeGenericType(core.DocumentType);
+            var solrBasicReadOnlyOperations = typeof(ISolrBasicReadOnlyOperations<>).MakeGenericType(core.DocumentType);
+            var solrBasicServer = typeof(SolrBasicServer<>).MakeGenericType(core.DocumentType);
+
+            Bind(solrBasicOperations).To(solrBasicServer)
+                .Named(coreConnectionId + solrBasicServer)
+                .WithMetadata(CoreId, coreConnectionId)
+                .WithConstructorArgument("connection", Kernel.Get<ISolrConnection>(bindingMetaData => bindingMetaData.Has(CoreId) && bindingMetaData.Get<string>(CoreId).Equals(coreConnectionId)))
+                .WithConstructorArgument("queryExecuter", Kernel.Get(iSolrQueryExecuter, bindingMetaData => bindingMetaData.Has(CoreId) && bindingMetaData.Get<string>(CoreId).Equals(coreConnectionId)));
+
+            Bind(solrBasicReadOnlyOperations).To(solrBasicServer)
+                .Named(coreConnectionId + solrBasicServer)
+                .WithMetadata(CoreId, coreConnectionId)
+                .WithConstructorArgument("connection", Kernel.Get<ISolrConnection>(bindingMetaData => bindingMetaData.Has(CoreId) && bindingMetaData.Get<string>(CoreId).Equals(coreConnectionId)))
+                .WithConstructorArgument("queryExecuter", Kernel.Get(iSolrQueryExecuter,bindingMetaData => bindingMetaData.Has(CoreId) && bindingMetaData.Get<string>(CoreId).Equals(coreConnectionId)));
+
+            var solrOperations = typeof(ISolrOperations<>).MakeGenericType(core.DocumentType);
+            var solrServer = typeof(SolrServer<>).MakeGenericType(core.DocumentType);
+            var solrReadOnlyOperations = typeof(ISolrReadOnlyOperations<>).MakeGenericType(core.DocumentType);
+
+            Bind(solrOperations).To(solrServer)
+                .Named(core.Id)
+                .WithMetadata(CoreId, coreConnectionId)
+                .WithConstructorArgument("basicServer", Kernel.Get(solrBasicOperations, bindingMetaData => bindingMetaData.Has(CoreId) && bindingMetaData.Get<string>(CoreId).Equals(coreConnectionId)));
+            Bind(solrReadOnlyOperations).To(solrServer)
+                .Named(core.Id)
+                .WithMetadata(CoreId, coreConnectionId)
+                .WithConstructorArgument("basicServer", Kernel.Get(solrBasicReadOnlyOperations, bindingMetaData => bindingMetaData.Has(CoreId) && bindingMetaData.Get<string>(CoreId).Equals(coreConnectionId)));
+        }
+
+        public override void Load() {
+            var mapper = Mapper ?? new MemoizingMappingManager(new AttributesMappingManager());
+            Bind<IReadOnlyMappingManager>().ToConstant(mapper);
+            //Bind<ISolrCache>().To<HttpRuntimeCache>();
+            Bind<ISolrDocumentPropertyVisitor>().To<DefaultDocumentVisitor>();
+            Bind<ISolrFieldParser>().To<DefaultFieldParser>();
+            Bind(typeof (ISolrDocumentActivator<>)).To(typeof (SolrDocumentActivator<>));
+            Bind(typeof(ISolrDocumentResponseParser<>)).To(typeof(SolrDocumentResponseParser<>));
+            Bind<ISolrFieldSerializer>().To<DefaultFieldSerializer>();
+            Bind<ISolrQuerySerializer>().To<DefaultQuerySerializer>();
+            Bind<ISolrFacetQuerySerializer>().To<DefaultFacetQuerySerializer>();
+            Bind(typeof (ISolrAbstractResponseParser<>)).To(typeof (DefaultResponseParser<>));
+            Bind<ISolrHeaderResponseParser>().To<HeaderResponseParser<string>>();
+            Bind<ISolrExtractResponseParser>().To<ExtractResponseParser>();
+            foreach (var p in new[] {
+                typeof(MappedPropertiesIsInSolrSchemaRule),
+                typeof(RequiredFieldsAreMappedRule),
+                typeof(UniqueKeyMatchesMappingRule),
+            })
+                Bind<IValidationRule>().To(p);
+            Bind(typeof(ISolrMoreLikeThisHandlerQueryResultsParser<>)).To(typeof(SolrMoreLikeThisHandlerQueryResultsParser<>));
+            Bind(typeof(ISolrDocumentSerializer<>)).To(typeof(SolrDocumentSerializer<>));
+
+            Bind<ISolrSchemaParser>().To<SolrSchemaParser>();
+            Bind<ISolrDIHStatusParser>().To<SolrDIHStatusParser>();
+            Bind<IMappingValidator>().To<MappingValidator>();
+
+            if (cores.Count != 0)
+            {
+                foreach (var solrCore in cores)
+                {
+                    RegisterCore(solrCore);
+                }
+            }
+            else {
+                //Bind single type to a single url, prevent breaking existing functionality
+                Bind<ISolrConnection>().ToConstant(new SolrConnection(serverURL));
+                Bind(typeof (ISolrQueryExecuter<>)).To(typeof (SolrQueryExecuter<>));
+                Bind(typeof (ISolrBasicOperations<>)).To(typeof (SolrBasicServer<>));
+                Bind(typeof (ISolrBasicReadOnlyOperations<>)).To(typeof (SolrBasicServer<>));
+                Bind(typeof (ISolrOperations<>)).To(typeof (SolrServer<>));
+                Bind(typeof (ISolrReadOnlyOperations<>)).To(typeof (SolrServer<>));
+            }
+        }
+    }
 }