--- conflicted
+++ resolved
@@ -29,11 +29,7 @@
 
 namespace NHibernate.SolrNet.Tests {
     [TestFixture]
-<<<<<<< HEAD
-    [Ignore("Requires running Solr instance")]
-=======
     [Category("Integration")]
->>>>>>> 1b4becb5
     public class IntegrationTests {
         [Test]
         public void Insert() {
