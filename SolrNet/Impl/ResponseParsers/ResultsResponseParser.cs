﻿#region license
// Copyright (c) 2007-2010 Mauricio Scheffer
// 
// Licensed under the Apache License, Version 2.0 (the "License");
// you may not use this file except in compliance with the License.
// You may obtain a copy of the License at
// 
//      http://www.apache.org/licenses/LICENSE-2.0
//  
// Unless required by applicable law or agreed to in writing, software
// distributed under the License is distributed on an "AS IS" BASIS,
// WITHOUT WARRANTIES OR CONDITIONS OF ANY KIND, either express or implied.
// See the License for the specific language governing permissions and
// limitations under the License.
#endregion

using System;
using System.Globalization;
using System.Xml.Linq;

namespace SolrNet.Impl.ResponseParsers {
    /// <summary>
    /// Parses documents from a query response
    /// </summary>
    /// <typeparam name="T">Document type</typeparam>
    public class ResultsResponseParser<T> : ISolrResponseParser<T> {
        private readonly ISolrDocumentResponseParser<T> docParser;

        public ResultsResponseParser(ISolrDocumentResponseParser<T> docParser) {
            this.docParser = docParser;
        }

<<<<<<< HEAD
        public void Parse(XDocument xml, SolrQueryResults<T> results) {
            var resultNode = xml.Element("response").Element("result");

			//FIX BY klaas 
			//If resultNode == null exit func
			//		This can occur when grouped results are returned
			if (resultNode == null)
			{
				return;
			}

            results.NumFound = Convert.ToInt32(resultNode.Attribute("numFound").Value);
            var maxScore = resultNode.Attribute("maxScore");
            if (maxScore != null) {
                results.MaxScore = double.Parse(maxScore.Value, CultureInfo.InvariantCulture.NumberFormat);
            }
=======
        public void Parse(XDocument xml, SolrQueryResults<T> results)
        {
            var resultNodes = xml.Element("response").Elements("result");

            foreach (var resultNode in resultNodes)
            {
                if (resultNode.Attribute("name") == null || resultNode.Attribute("name").Value.Equals("response"))
                    {
                    results.NumFound = Convert.ToInt32(resultNode.Attribute("numFound").Value);
                    var maxScore = resultNode.Attribute("maxScore");
                    if (maxScore != null)
                    {
                        results.MaxScore = double.Parse(maxScore.Value, CultureInfo.InvariantCulture.NumberFormat);
                    }
>>>>>>> fbc7ae27

                    foreach (var result in docParser.ParseResults(resultNode))
                        results.Add(result);
                }
            }
        }
    }
}<|MERGE_RESOLUTION|>--- conflicted
+++ resolved
@@ -30,7 +30,6 @@
             this.docParser = docParser;
         }
 
-<<<<<<< HEAD
         public void Parse(XDocument xml, SolrQueryResults<T> results) {
             var resultNode = xml.Element("response").Element("result");
 
@@ -47,27 +46,6 @@
             if (maxScore != null) {
                 results.MaxScore = double.Parse(maxScore.Value, CultureInfo.InvariantCulture.NumberFormat);
             }
-=======
-        public void Parse(XDocument xml, SolrQueryResults<T> results)
-        {
-            var resultNodes = xml.Element("response").Elements("result");
-
-            foreach (var resultNode in resultNodes)
-            {
-                if (resultNode.Attribute("name") == null || resultNode.Attribute("name").Value.Equals("response"))
-                    {
-                    results.NumFound = Convert.ToInt32(resultNode.Attribute("numFound").Value);
-                    var maxScore = resultNode.Attribute("maxScore");
-                    if (maxScore != null)
-                    {
-                        results.MaxScore = double.Parse(maxScore.Value, CultureInfo.InvariantCulture.NumberFormat);
-                    }
->>>>>>> fbc7ae27
-
-                    foreach (var result in docParser.ParseResults(resultNode))
-                        results.Add(result);
-                }
-            }
         }
     }
 }