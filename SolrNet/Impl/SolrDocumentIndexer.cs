--- conflicted
+++ resolved
@@ -35,11 +35,7 @@
         /// <returns></returns>
         public IDictionary<string, T> IndexResultsByKey(IEnumerable<T> results) {
             var r = new Dictionary<string, T>();
-<<<<<<< HEAD
-            var prop = mappingManager.GetUniqueKey(typeof (T)).Key;
-=======
             var prop = mappingManager.GetUniqueKey(typeof (T)).Property;
->>>>>>> 638b9aa0
             foreach (var d in results) {
                 var key = prop.GetValue(d, null).ToString();
                 r[key] = d;
