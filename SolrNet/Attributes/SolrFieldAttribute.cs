--- conflicted
+++ resolved
@@ -32,8 +32,6 @@
 			FieldName = fieldName;
 		}
 
-<<<<<<< HEAD
-=======
         ///<summary>
         /// Adds an index time boost to a field.
         ///</summary>
@@ -54,18 +52,14 @@
             Boost = boost;
         }
 
->>>>>>> 638b9aa0
 		/// <summary>
 		/// Overrides field name
 		/// </summary>
 		public string FieldName { get; set; }
-<<<<<<< HEAD
-=======
 
         /// <summary>
         /// Adds an index time boost to a field.
         /// </summary>
         public int Boost { get; set; }
->>>>>>> 638b9aa0
 	}
 }