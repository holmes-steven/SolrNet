--- conflicted
+++ resolved
@@ -33,36 +33,23 @@
             return propsAttrs;
         }
 
-<<<<<<< HEAD
-        public ICollection<KeyValuePair<PropertyInfo, string>> GetFields(Type type) {
-            var propsAttrs = GetPropertiesWithAttribute<SolrFieldAttribute>(type);
-            var fields = Func.Select(propsAttrs, kv => new KeyValuePair<PropertyInfo, string>(kv.Key, kv.Value[0].FieldName ?? kv.Key.Name));
-            return new List<KeyValuePair<PropertyInfo, string>>(fields);
-=======
         public ICollection<SolrField> GetFields(Type type) 
         {
             var propsAttrs = GetPropertiesWithAttribute<SolrFieldAttribute>(type);
 
             var fields = Func.Select(propsAttrs, kv => new SolrField { Property = kv.Key, FieldName = kv.Value[0].FieldName ?? kv.Key.Name, Boost = kv.Value[0].Boost });
             return new List<SolrField>(fields);
->>>>>>> 638b9aa0
         }
 
         public T[] GetCustomAttributes<T>(PropertyInfo prop) where T : Attribute {
             return (T[]) prop.GetCustomAttributes(typeof (T), true);
         }
 
-<<<<<<< HEAD
-        public KeyValuePair<PropertyInfo, string> GetUniqueKey(Type type) {
-            var propsAttrs = GetPropertiesWithAttribute<SolrUniqueKeyAttribute>(type);
-            var fields = Func.Select(propsAttrs, kv => new KeyValuePair<PropertyInfo, string>(kv.Key, kv.Value[0].FieldName ?? kv.Key.Name));
-=======
         public SolrField GetUniqueKey(Type type) {
             var propsAttrs = GetPropertiesWithAttribute<SolrUniqueKeyAttribute>(type);
             var fields = Func.Select(propsAttrs,
                                      kv =>
                                      new SolrField {Property = kv.Key, FieldName = kv.Value[0].FieldName ?? kv.Key.Name});
->>>>>>> 638b9aa0
             try {
                 return Func.First(fields);
             } catch (InvalidOperationException) {
