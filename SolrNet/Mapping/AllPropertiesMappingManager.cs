--- conflicted
+++ resolved
@@ -20,32 +20,12 @@
 using SolrNet.Exceptions;
 using SolrNet.Utils;
 
-<<<<<<< HEAD
-namespace SolrNet.Mapping {
-=======
 namespace SolrNet.Mapping
 {
->>>>>>> 638b9aa0
     /// <summary>
     /// Maps all properties in the class, with the same field name as the property.
     /// Note that unique keys must be added manually.
     /// </summary>
-<<<<<<< HEAD
-    public class AllPropertiesMappingManager : IReadOnlyMappingManager {
-        private readonly IDictionary<Type, PropertyInfo> uniqueKeys = new Dictionary<Type, PropertyInfo>();
-
-        public ICollection<KeyValuePair<PropertyInfo, string>> GetFields(Type type) {
-            var props = type.GetProperties(BindingFlags.Instance | BindingFlags.Public);
-            var kvProps = Func.Select(props, prop => new KeyValuePair<PropertyInfo, string>(prop, prop.Name));
-            return new List<KeyValuePair<PropertyInfo, string>>(kvProps);
-        }
-
-        public KeyValuePair<PropertyInfo, string> GetUniqueKey(Type type) {
-            try {
-                var key = uniqueKeys[type];
-                return new KeyValuePair<PropertyInfo, string>(key, key.Name);
-            } catch (KeyNotFoundException) {
-=======
     public class AllPropertiesMappingManager : IReadOnlyMappingManager
     {
         private readonly IDictionary<Type, PropertyInfo> uniqueKeys = new Dictionary<Type, PropertyInfo>();
@@ -66,17 +46,12 @@
             }
             catch (KeyNotFoundException)
             {
->>>>>>> 638b9aa0
                 throw new NoUniqueKeyException(type);
             }
         }
 
-<<<<<<< HEAD
-        public ICollection<Type> GetRegisteredTypes() {
-=======
         public ICollection<Type> GetRegisteredTypes()
         {
->>>>>>> 638b9aa0
             return new List<Type>();
         }
 
@@ -84,20 +59,12 @@
         /// Sets the property that acts as unique key for a document type
         /// </summary>
         /// <param name="property">Unique key property</param>
-<<<<<<< HEAD
-        public void SetUniqueKey(PropertyInfo property) {
-            if (property == null)
-                throw new ArgumentNullException("property");
-            var t = property.ReflectedType;
-            uniqueKeys[t] = property;			
-=======
         public void SetUniqueKey(PropertyInfo property)
         {
             if (property == null)
                 throw new ArgumentNullException("property");
             var t = property.ReflectedType;
             uniqueKeys[t] = property;
->>>>>>> 638b9aa0
         }
     }
 }